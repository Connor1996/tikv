--- conflicted
+++ resolved
@@ -89,13 +89,8 @@
 encryption = { path = "../components/encryption" }
 cdc = { path = "../components/cdc" }
 futures = "0.3"
-<<<<<<< HEAD
-grpcio = { version = "0.7" }
-hex = "0.4"
-=======
-grpcio = { version = "0.7", default-features = false, features = ["openssl-vendored"] }
+grpcio = { version = "0.7", default-features = false }
 log_wrappers = { path = "../components/log_wrappers" }
->>>>>>> 3b2c5337
 kvproto = { git = "https://github.com/pingcap/kvproto.git", default-features = false }
 pd_client = { path = "../components/pd_client" }
 protobuf = "2.8"
