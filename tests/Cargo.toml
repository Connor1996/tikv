--- conflicted
+++ resolved
@@ -15,18 +15,14 @@
 required-features = ["testexport"]
 
 [features]
-<<<<<<< HEAD
 default = ["failpoints", "testexport", "protobuf-codec", "test-engines-rocksdb", "cloud-aws", "cloud-gcp", "test-raftstore-proxy"]
+default = ["failpoints", "testexport", "protobuf-codec", "test-engines-rocksdb", "cloud-aws", "cloud-gcp", "cloud-azure", "test-raftstore-proxy"]
 test-raftstore-proxy = ["raftstore/test-raftstore-proxy"]
-=======
-default = ["failpoints", "testexport", "test-engines-rocksdb", "cloud-aws", "cloud-gcp", "cloud-azure"]
->>>>>>> caf3514c
 failpoints = ["fail/failpoints", "tikv/failpoints"]
 cloud-aws = [ "external_storage_export/cloud-aws" ]
 cloud-gcp = [ "external_storage_export/cloud-gcp" ]
 cloud-azure = [ "external_storage_export/cloud-azure" ]
 testexport = ["raftstore/testexport", "tikv/testexport"]
-<<<<<<< HEAD
 protobuf-codec = [
   "protobuf/bytes",
   "batch-system/protobuf-codec",
@@ -62,9 +58,7 @@
   "txn_types/prost-codec",
   "grpcio-health/prost-codec",
 ]
-=======
 profiling = ["profiler/profiling"]
->>>>>>> caf3514c
 test-engines-rocksdb = [
   "raftstore/test-engines-rocksdb",
 ]
@@ -107,22 +101,16 @@
 error_code = { path = "../components/error_code", default-features = false }
 collections = { path = "../components/collections" }
 file_system = { path = "../components/file_system" }
-<<<<<<< HEAD
-=======
 tipb = { git = "https://github.com/pingcap/tipb.git" }
->>>>>>> caf3514c
 toml = "0.5"
 txn_types = { path = "../components/txn_types", default-features = false }
 uuid = { version = "0.8.1", features = ["serde", "v4"] }
 time = "0.1"
-<<<<<<< HEAD
 mock-engine-store = { path = "../mock-engine-store", default-features = false }
-=======
 libc = "0.2"
 
 [target.'cfg(target_os = "linux")'.dependencies]
 procinfo = { git = "https://github.com/tikv/procinfo-rs", rev = "5125fc1a69496b73b26b3c08b6e8afc3c665a56e" }
->>>>>>> caf3514c
 
 [dev-dependencies]
 # See https://bheisler.github.io/criterion.rs/book/user_guide/known_limitations.html for the usage
