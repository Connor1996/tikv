--- conflicted
+++ resolved
@@ -794,17 +794,12 @@
         self.apply_state = state;
         self.applied_index_term = term;
         assert!(term > 0);
-<<<<<<< HEAD
-        while let Some(mut cmd) = self.pending_cmds.pop_normal(term - 1) {
-            // apparently, all the callbacks whose term is less than entry's term are stale.
-=======
 
         // 1. When a peer become leader, it will send an empty entry.
         // 2. When a leader tries to read index during transferring leader,
         //    it will also propose an empty entry. But that entry will not contain
         //    any associated callback. So no need to clear callback.
         while let Some(mut cmd) = self.pending_cmds.pop_normal(std::u64::MAX, term - 1) {
->>>>>>> d81cd545
             apply_ctx
                 .cbs
                 .last_mut()
