--- conflicted
+++ resolved
@@ -1232,539 +1232,9 @@
         Ok(())
     }
 
-<<<<<<< HEAD
-    fn handle_raft_commit_entries(&mut self,
-                                  committed_entries: &[eraftpb::Entry])
-                                  -> Result<Vec<ExecResult>> {
-        // We can't apply committed entries when this peer is still applying snapshot.
-        assert!(!self.is_applying());
-        // If we send multiple ConfChange commands, only first one will be proposed correctly,
-        // others will be saved as a normal entry with no data, so we must re-propose these
-        // commands again.
-        let t = SlowTimer::new();
-        let mut results = vec![];
-        let committed_count = committed_entries.len();
-        for entry in committed_entries {
-            if self.pending_remove {
-                // This peer is about to be destroyed, skip everything.
-                break;
-            }
-
-            let expect_index = self.get_store().applied_index() + 1;
-            if expect_index != entry.get_index() {
-                panic!("{} expect index {}, but got {}",
-                       self.tag,
-                       expect_index,
-                       entry.get_index());
-            }
-
-            let res = try!(match entry.get_entry_type() {
-                eraftpb::EntryType::EntryNormal => self.handle_raft_entry_normal(entry),
-                eraftpb::EntryType::EntryConfChange => self.handle_raft_entry_conf_change(entry),
-            });
-
-            if let Some(res) = res {
-                results.push(res);
-            }
-        }
-
-        slow_log!(t,
-                  "{} handle {} committed entries",
-                  self.tag,
-                  committed_count);
-        Ok(results)
-    }
-
-    fn handle_raft_entry_normal(&mut self, entry: &eraftpb::Entry) -> Result<Option<ExecResult>> {
-        let index = entry.get_index();
-        let term = entry.get_term();
-        let data = entry.get_data();
-
-        if data.is_empty() {
-            // when a peer become leader, it will send an empty entry.
-            let wb = WriteBatch::new();
-            let mut state = self.get_store().apply_state.clone();
-            state.set_applied_index(index);
-            let engine = self.engine.clone();
-            let raft_cf = try!(rocksdb::get_cf_handle(engine.as_ref(), CF_RAFT));
-            try!(wb.put_msg_cf(raft_cf, &keys::apply_state_key(self.region_id), &state));
-            try!(self.engine.write(wb));
-            self.mut_store().apply_state = state;
-            self.mut_store().applied_index_term = term;
-            assert!(term > 0);
-            while let Some(cmd) = self.pending_cmds.pop_normal(term - 1) {
-                // apprently, all the callbacks whose term is less than entry's term are stale.
-                self.notify_not_leader(cmd);
-            }
-            return Ok(None);
-        }
-
-        let cmd = try!(protobuf::parse_from_bytes::<RaftCmdRequest>(data));
-        Ok(self.process_raft_cmd(index, term, cmd))
-    }
-
-    fn handle_raft_entry_conf_change(&mut self,
-                                     entry: &eraftpb::Entry)
-                                     -> Result<Option<ExecResult>> {
-        let index = entry.get_index();
-        let term = entry.get_term();
-        let conf_change = try!(protobuf::parse_from_bytes::<eraftpb::ConfChange>(entry.get_data()));
-        let cmd = try!(protobuf::parse_from_bytes::<RaftCmdRequest>(conf_change.get_context()));
-        let (res, cc) = match self.process_raft_cmd(index, term, cmd) {
-            res @ Some(_) => (res, conf_change),
-            // If failed, tell raft that the config change was aborted.
-            None => (None, eraftpb::ConfChange::new()),
-        };
-        self.raft_group.apply_conf_change(cc);
-
-        Ok(res)
-    }
-
-    fn find_cb(&mut self, uuid: Uuid, term: u64, cmd: &RaftCmdRequest) -> Option<Callback> {
-        if get_change_peer_cmd(cmd).is_some() {
-            if let Some(mut cmd) = self.pending_cmds.take_conf_change() {
-                if cmd.uuid == uuid {
-                    return Some(cmd.cb.take().unwrap());
-                } else {
-                    self.notify_not_leader(cmd);
-                }
-            }
-            return None;
-        }
-        while let Some(mut head) = self.pending_cmds.pop_normal(term) {
-            if head.uuid == uuid {
-                return Some(head.cb.take().unwrap());
-            }
-            // because of the lack of original RaftCmdRequest, we skip calling
-            // coprocessor here.
-            // TODO: call coprocessor with uuid instead.
-            self.notify_not_leader(head);
-        }
-        None
-    }
-
-    fn process_raft_cmd(&mut self,
-                        index: u64,
-                        term: u64,
-                        cmd: RaftCmdRequest)
-                        -> Option<ExecResult> {
-        if index == 0 {
-            panic!("{} processing raft command needs a none zero index",
-                   self.tag);
-        }
-
-        let uuid = util::get_uuid_from_req(&cmd).unwrap();
-        let cb = self.find_cb(uuid, term, &cmd);
-        let timer = PEER_APPLY_LOG_HISTOGRAM.start_timer();
-        let (mut resp, exec_result) = self.apply_raft_cmd(index, term, &cmd);
-        timer.observe_duration();
-
-        debug!("{} applied command with uuid {:?} at log index {}",
-               self.tag,
-               uuid,
-               index);
-
-        if cb.is_none() {
-            return exec_result;
-        }
-
-        let cb = cb.unwrap();
-        self.coprocessor_host.post_apply(self.raft_group.get_store(), &cmd, &mut resp);
-        // TODO: if we have exec_result, maybe we should return this callback too. Outer
-        // store will call it after handing exec result.
-        // Bind uuid here.
-        cmd_resp::bind_uuid(&mut resp, uuid);
-        cmd_resp::bind_term(&mut resp, self.term());
-        cb.call_box((resp,));
-
-        exec_result
-    }
-
-    pub fn term(&self) -> u64 {
-        self.raft_group.raft.term
-    }
-
-    // apply operation can fail as following situation:
-    //   1. encouter an error that will occur on all store, it can continue
-    // applying next entry safely, like stale epoch for example;
-    //   2. encouter an error that may not occur on all store, in this case
-    // we should try to apply the entry again or panic. Considering that this
-    // usually due to disk operation fail, which is rare, so just panic is ok.
-    fn apply_raft_cmd(&mut self,
-                      index: u64,
-                      term: u64,
-                      req: &RaftCmdRequest)
-                      -> (RaftCmdResponse, Option<ExecResult>) {
-        // if pending remove, apply should be aborted already.
-        assert!(!self.pending_remove);
-
-        let mut ctx = ExecContext::new(self, index, term, req);
-        let (resp, exec_result) = self.exec_raft_cmd(&mut ctx).unwrap_or_else(|e| {
-            error!("{} execute raft command err: {:?}", self.tag, e);
-            (cmd_resp::new_error(e), None)
-        });
-
-        ctx.apply_state.set_applied_index(index);
-        if !self.pending_remove {
-            ctx.save(self.region_id)
-                .unwrap_or_else(|e| panic!("{} failed to save apply context: {:?}", self.tag, e));
-        }
-
-        // Commit write and change storage fields atomically.
-        self.mut_store()
-            .engine
-            .write(ctx.wb)
-            .unwrap_or_else(|e| panic!("{} failed to commit apply result: {:?}", self.tag, e));
-
-        let mut storage = self.mut_store();
-        storage.apply_state = ctx.apply_state;
-        storage.applied_index_term = term;
-
-        if let Some(ref exec_result) = exec_result {
-            match *exec_result {
-                ExecResult::ChangePeer { ref region, .. } => {
-                    storage.region = region.clone();
-                }
-                ExecResult::CompactLog { .. } => {}
-                ExecResult::SplitRegion { ref right, .. } => {
-                    storage.region = right.clone();
-                }
-            }
-        }
-
-        (resp, exec_result)
-    }
-
-    /// Clear all the pending commands.
-    ///
-    /// Please note that all the pending callbacks will be lost.
-    /// Should not do this when dropping a peer in case of possible leak.
-    pub fn clear_pending_commands(&mut self) {
-        if !self.pending_cmds.normals.is_empty() {
-            info!("{} clear {} commands",
-                  self.tag,
-                  self.pending_cmds.normals.len());
-            while let Some(mut cmd) = self.pending_cmds.normals.pop_front() {
-                cmd.cb.take();
-            }
-        }
-        if let Some(mut cmd) = self.pending_cmds.conf_change.take() {
-            info!("{} clear pending conf change", self.tag);
-            cmd.cb.take();
-        }
-    }
-}
-
-fn get_transfer_leader_cmd(msg: &RaftCmdRequest) -> Option<&TransferLeaderRequest> {
-    if !msg.has_admin_request() {
-        return None;
-    }
-    let req = msg.get_admin_request();
-    if !req.has_transfer_leader() {
-        return None;
-    }
-
-    Some(req.get_transfer_leader())
-}
-
-fn get_change_peer_cmd(msg: &RaftCmdRequest) -> Option<&ChangePeerRequest> {
-    if !msg.has_admin_request() {
-        return None;
-    }
-    let req = msg.get_admin_request();
-    if !req.has_change_peer() {
-        return None;
-    }
-
-    Some(req.get_change_peer())
-}
-
-struct ExecContext<'a> {
-    pub snap: Snapshot,
-    pub apply_state: RaftApplyState,
-    pub wb: WriteBatch,
-    pub req: &'a RaftCmdRequest,
-    pub index: u64,
-    pub term: u64,
-}
-
-impl<'a> ExecContext<'a> {
-    fn new<'b>(peer: &'b Peer, index: u64, term: u64, req: &'a RaftCmdRequest) -> ExecContext<'a> {
-        ExecContext {
-            snap: Snapshot::new(peer.engine.clone()),
-            apply_state: peer.get_store().apply_state.clone(),
-            wb: WriteBatch::new(),
-            req: req,
-            index: index,
-            term: term,
-        }
-    }
-
-    fn save(&self, region_id: u64) -> Result<()> {
-        let raft_cf = try!(self.snap.cf_handle(CF_RAFT));
-        try!(self.wb.put_msg_cf(raft_cf,
-                                &keys::apply_state_key(region_id),
-                                &self.apply_state));
-        Ok(())
-    }
-}
-
-// Here we implement all commands.
-impl Peer {
-    // Only errors that will also occur on all other stores should be returned.
-    fn exec_raft_cmd(&mut self,
-                     ctx: &mut ExecContext)
-                     -> Result<(RaftCmdResponse, Option<ExecResult>)> {
-        try!(self.check_epoch(ctx.req));
-        if ctx.req.has_admin_request() {
-            self.exec_admin_cmd(ctx)
-        } else {
-            // Now we don't care write command outer, so use None.
-            self.exec_write_cmd(ctx).and_then(|v| Ok((v, None)))
-        }
-    }
-
-    fn exec_admin_cmd(&mut self,
-                      ctx: &mut ExecContext)
-                      -> Result<(RaftCmdResponse, Option<ExecResult>)> {
-        let request = ctx.req.get_admin_request();
-        let cmd_type = request.get_cmd_type();
-        info!("{} execute admin command {:?} at [term: {}, index: {}]",
-              self.tag,
-              request,
-              ctx.term,
-              ctx.index);
-
-        let (mut response, exec_result) = try!(match cmd_type {
-            AdminCmdType::ChangePeer => self.exec_change_peer(ctx, request),
-            AdminCmdType::Split => self.exec_split(ctx, request),
-            AdminCmdType::CompactLog => self.exec_compact_log(ctx, request),
-            AdminCmdType::TransferLeader => Err(box_err!("transfer leader won't exec")),
-            AdminCmdType::InvalidAdmin => Err(box_err!("unsupported admin command type")),
-        });
-        response.set_cmd_type(cmd_type);
-
-        let mut resp = RaftCmdResponse::new();
-        resp.set_admin_response(response);
-        Ok((resp, exec_result))
-    }
-
-    fn exec_change_peer(&mut self,
-                        ctx: &ExecContext,
-                        request: &AdminRequest)
-                        -> Result<(AdminResponse, Option<ExecResult>)> {
-        let request = request.get_change_peer();
-        let peer = request.get_peer();
-        let store_id = peer.get_store_id();
-        let change_type = request.get_change_type();
-        let mut region = self.region().clone();
-
-        info!("{} exec ConfChange {:?}, epoch: {:?}",
-              self.tag,
-              util::conf_change_type_str(&change_type),
-              region.get_region_epoch());
-
-        // TODO: we should need more check, like peer validation, duplicated id, etc.
-        let exists = util::find_peer(&region, store_id).is_some();
-        let conf_ver = region.get_region_epoch().get_conf_ver() + 1;
-
-        region.mut_region_epoch().set_conf_ver(conf_ver);
-
-        match change_type {
-            eraftpb::ConfChangeType::AddNode => {
-                PEER_ADMIN_CMD_COUNTER_VEC.with_label_values(&["add_peer", "all"]).inc();
-
-                if exists {
-                    error!("{} can't add duplicated peer {:?} to region {:?}",
-                           self.tag,
-                           peer,
-                           self.region());
-                    return Err(box_err!("can't add duplicated peer {:?} to region {:?}",
-                                        peer,
-                                        self.region()));
-                }
-                // TODO: Do we allow adding peer in same node?
-
-                // Add this peer to cache.
-                self.peer_cache.borrow_mut().insert(peer.get_id(), peer.clone());
-                self.peer_heartbeats.insert(peer.get_id(), Instant::now());
-                region.mut_peers().push(peer.clone());
-
-                PEER_ADMIN_CMD_COUNTER_VEC.with_label_values(&["add_peer", "success"]).inc();
-
-                info!("{} add peer {:?} to region {:?}",
-                      self.tag,
-                      peer,
-                      self.region());
-            }
-            eraftpb::ConfChangeType::RemoveNode => {
-                PEER_ADMIN_CMD_COUNTER_VEC.with_label_values(&["remove_peer", "all"]).inc();
-
-                if !exists {
-                    error!("{} remove missing peer {:?} from region {:?}",
-                           self.tag,
-                           peer,
-                           self.region());
-                    return Err(box_err!("remove missing peer {:?} from region {:?}",
-                                        peer,
-                                        self.region()));
-                }
-
-                if self.peer_id() == peer.get_id() {
-                    // Remove ourself, we will destroy all region data later.
-                    // So we need not to apply following logs.
-                    self.pending_remove = true;
-                }
-
-                // Remove this peer from cache.
-                self.peer_cache.borrow_mut().remove(&peer.get_id());
-                self.peer_heartbeats.remove(&peer.get_id());
-                util::remove_peer(&mut region, store_id).unwrap();
-
-                PEER_ADMIN_CMD_COUNTER_VEC.with_label_values(&["remove_peer", "success"]).inc();
-
-                info!("{} remove {} from region:{:?}",
-                      self.tag,
-                      peer.get_id(),
-                      self.region());
-            }
-        }
-
-        if self.pending_remove {
-            self.get_store()
-                .clear_meta(&ctx.wb)
-                .and_then(|_| write_peer_state(&ctx.wb, &region, PeerState::Tombstone))
-                .unwrap_or_else(|e| panic!("{} failed to remove self: {:?}", self.tag, e));
-        } else {
-            write_peer_state(&ctx.wb, &region, PeerState::Normal)
-                .unwrap_or_else(|e| panic!("{} failed to update region state: {:?}", self.tag, e));
-        }
-
-        let mut resp = AdminResponse::new();
-        resp.mut_change_peer().set_region(region.clone());
-
-        Ok((resp,
-            Some(ExecResult::ChangePeer {
-            change_type: change_type,
-            peer: peer.clone(),
-            region: region,
-        })))
-    }
-
-    fn exec_split(&mut self,
-                  ctx: &ExecContext,
-                  req: &AdminRequest)
-                  -> Result<(AdminResponse, Option<ExecResult>)> {
-        PEER_ADMIN_CMD_COUNTER_VEC.with_label_values(&["split", "all"]).inc();
-
-        let split_req = req.get_split();
-        if !split_req.has_split_key() {
-            return Err(box_err!("missing split key"));
-        }
-
-        let split_key = split_req.get_split_key();
-        let mut region = self.region().clone();
-        if split_key <= region.get_start_key() {
-            return Err(box_err!("invalid split request: {:?}", split_req));
-        }
-
-        try!(util::check_key_in_region(split_key, &region));
-
-        info!("{} split at key: {}, region: {:?}",
-              self.tag,
-              escape(split_key),
-              region);
-
-        // TODO: check new region id validation.
-        let new_region_id = split_req.get_new_region_id();
-
-        // After split, the origin region key range is [split_key, end_key),
-        // the new split region is [start_key, split_key).
-        let mut new_region = region.clone();
-        region.set_start_key(split_key.to_vec());
-
-        new_region.set_end_key(split_key.to_vec());
-        new_region.set_id(new_region_id);
-
-        // Update new region peer ids.
-        let new_peer_ids = split_req.get_new_peer_ids();
-        if new_peer_ids.len() != new_region.get_peers().len() {
-            return Err(box_err!("invalid new peer id count, need {}, but got {}",
-                                new_region.get_peers().len(),
-                                new_peer_ids.len()));
-        }
-
-        for (index, peer) in new_region.mut_peers().iter_mut().enumerate() {
-            let peer_id = new_peer_ids[index];
-            peer.set_id(peer_id);
-
-            // Add this peer to cache.
-            self.peer_cache.borrow_mut().insert(peer_id, peer.clone());
-        }
-
-        // update region version
-        let region_ver = region.get_region_epoch().get_version() + 1;
-        region.mut_region_epoch().set_version(region_ver);
-        new_region.mut_region_epoch().set_version(region_ver);
-        write_peer_state(&ctx.wb, &region, PeerState::Normal)
-            .and_then(|_| write_peer_state(&ctx.wb, &new_region, PeerState::Normal))
-            .and_then(|_| write_initial_state(self.engine.as_ref(), &ctx.wb, new_region.get_id()))
-            .unwrap_or_else(|e| {
-                panic!("{} failed to save split region {:?}: {:?}",
-                       self.tag,
-                       new_region,
-                       e)
-            });
-
-        let mut resp = AdminResponse::new();
-        resp.mut_split().set_left(new_region.clone());
-        resp.mut_split().set_right(region.clone());
-
-        self.delete_keys_hint = 0;
-
-        PEER_ADMIN_CMD_COUNTER_VEC.with_label_values(&["split", "success"]).inc();
-
-        Ok((resp,
-            Some(ExecResult::SplitRegion {
-            left: new_region,
-            right: region,
-        })))
-    }
-
-    fn exec_compact_log(&mut self,
-                        ctx: &mut ExecContext,
-                        req: &AdminRequest)
-                        -> Result<(AdminResponse, Option<ExecResult>)> {
-        PEER_ADMIN_CMD_COUNTER_VEC.with_label_values(&["compact", "all"]).inc();
-
-        let compact_index = req.get_compact_log().get_compact_index();
-        let resp = AdminResponse::new();
-
-        let first_index = self.get_store().first_index();
-        if compact_index <= first_index {
-            debug!("{} compact index {} <= first index {}, no need to compact",
-                   self.tag,
-                   compact_index,
-                   first_index);
-            return Ok((resp, None));
-        }
-
-        // compact failure is safe to be omitted, no need to assert.
-        try!(self.get_store().compact(&mut ctx.apply_state, compact_index));
-
-        PEER_ADMIN_CMD_COUNTER_VEC.with_label_values(&["compact", "success"]).inc();
-
-        Ok((resp,
-            Some(ExecResult::CompactLog { state: ctx.apply_state.get_truncated_state().clone() })))
-    }
-
-    fn exec_write_cmd(&mut self, ctx: &ExecContext) -> Result<RaftCmdResponse> {
-        let requests = ctx.req.get_requests();
-=======
     fn exec_read(&mut self, req: &RaftCmdRequest) -> Result<RaftCmdResponse> {
         let snap = Snapshot::new(self.engine.clone());
         let requests = req.get_requests();
->>>>>>> a64a0af1
         let mut responses = Vec::with_capacity(requests.len());
 
         for req in requests {
