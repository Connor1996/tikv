// Copyright 2017 PingCAP, Inc.
//
// Licensed under the Apache License, Version 2.0 (the "License");
// you may not use this file except in compliance with the License.
// You may obtain a copy of the License at
//
//     http://www.apache.org/licenses/LICENSE-2.0
//
// Unless required by applicable law or agreed to in writing, software
// distributed under the License is distributed on an "AS IS" BASIS,
// See the License for the specific language governing permissions and
// limitations under the License.

use super::Result;
use std::{str, f64};
use std::cmp::{Ord, Ordering, PartialEq, PartialOrd};
use std::collections::BTreeMap;
use std::result::Result as SResult;
use serde_json;
use std::io::{Read, Write};
use std::fmt;
use util::codec::number::{NumberDecoder, NumberEncoder};
use byteorder::{ReadBytesExt, WriteBytesExt};
use serde::ser::{Serialize, Serializer, SerializeTuple, SerializeMap};
use serde::de::{self, Deserialize, Deserializer, Visitor, SeqAccess, MapAccess};

const TYPE_CODE_OBJECT: u8 = 0x01;
const TYPE_CODE_ARRAY: u8 = 0x03;
const TYPE_CODE_LITERAL: u8 = 0x04;
const TYPE_CODE_I64: u8 = 0x09;
const TYPE_CODE_DOUBLE: u8 = 0x0b;
const TYPE_CODE_STRING: u8 = 0x0c;

#[allow(dead_code)]
const PRECEDENCE_BLOB: i32 = -1;
#[allow(dead_code)]
const PRECEDENCE_BIT: i32 = -2;
#[allow(dead_code)]
const PRECEDENCE_OPAQUE: i32 = -3;
#[allow(dead_code)]
const PRECEDENCE_DATETIME: i32 = -4;
#[allow(dead_code)]
const PRECEDENCE_TIME: i32 = -5;
#[allow(dead_code)]
const PRECEDENCE_DATE: i32 = -6;
const PRECEDENCE_BOOLEAN: i32 = -7;
const PRECEDENCE_ARRAY: i32 = -8;
const PRECEDENCE_OBJECT: i32 = -9;
const PRECEDENCE_STRING: i32 = -10;
const PRECEDENCE_NUMBER: i32 = -11;
const PRECEDENCE_NULL: i32 = -12;

const JSON_LITERAL_NIL: u8 = 0x00;
const JSON_LITERAL_TRUE: u8 = 0x01;
const JSON_LITERAL_FALSE: u8 = 0x02;

const LENGTH_TYPE: usize = 1;
const LENGTH_LITERAL: usize = 1;
const LENGTH_U16: usize = 2;
const LENGTH_U32: usize = 4;
const LENGTH_I64: usize = 8;
const LENGTH_KEY_ENTRY: usize = LENGTH_U32 + LENGTH_U16;
const LENGTH_VALUE_ENTRY: usize = LENGTH_TYPE + LENGTH_U32;

const ERR_CONVERT_FAILED: &str = "Can not covert from ";

// Json implement type json used in tikv, it specifies the following
// implementations:
// 1. Serialize `json` values into binary representation, and reading values
//  back from the binary representation.
// 2. Serialize `json` values into readable string representation, and reading
// values back from string representation.
// The binary Json format from MySQL 5.7 is in the following link:
// https://github.com/mysql/mysql-server/blob/5.7/sql/json_binary.h#L52
// The only difference is that we use large `object` or large `array` for
// the small corresponding ones. That means in our implementation there
// is no difference between small `object` and big `object`, so does `array`.
#[derive(Clone, Debug)]
pub enum Json {
    Object(BTreeMap<String, Json>),
    Array(Vec<Json>),
    Literal(u8),
    I64(i64),
    Double(f64),
    String(String),
}

#[allow(dead_code)]
impl Json {
    pub fn from_str(s: &str) -> Result<Json> {
        match serde_json::from_str(s) {
            Ok(value) => Ok(value),
            Err(e) => Err(invalid_type!("Illegal Json text:{:?}", e)),
        }
    }

    fn get_type_code(&self) -> u8 {
        match *self {
            Json::Object(_) => TYPE_CODE_OBJECT,
            Json::Array(_) => TYPE_CODE_ARRAY,
            Json::Literal(_) => TYPE_CODE_LITERAL,
            Json::I64(_) => TYPE_CODE_I64,
            Json::Double(_) => TYPE_CODE_DOUBLE,
            Json::String(_) => TYPE_CODE_STRING,
        }
    }

    fn binary_len(&self) -> usize {
        LENGTH_TYPE +
        match *self {
            Json::Object(ref d) => get_obj_binary_len(d),
            Json::Array(ref d) => get_array_binary_len(d),
            Json::Literal(_) => LENGTH_LITERAL,
            Json::I64(_) | Json::Double(_) => LENGTH_I64,
            Json::String(ref d) => get_str_binary_len(d),
        }
    }

    fn get_precedence(&self) -> i32 {
        match *self {
            Json::Object(_) => PRECEDENCE_OBJECT,
            Json::Array(_) => PRECEDENCE_ARRAY,
            Json::Literal(d) => {
                if d == JSON_LITERAL_NIL {
                    PRECEDENCE_NULL
                } else {
                    PRECEDENCE_BOOLEAN
                }
            }
            Json::I64(_) | Json::Double(_) => PRECEDENCE_NUMBER,
            Json::String(_) => PRECEDENCE_STRING,
        }
    }

    pub fn to_string(&self) -> String {
        serde_json::to_string(self).unwrap()
    }

    fn as_literal(&self) -> Result<u8> {
        if let Json::Literal(d) = *self {
            Ok(d)
        } else {
            Err(invalid_type!("{} from {} to literal",
                              ERR_CONVERT_FAILED,
                              self.get_type_code()))
        }
    }

    fn as_f64(&self) -> Result<f64> {
        match *self {
            Json::Double(d) => Ok(d),
            Json::I64(d) => Ok(d as f64),
            Json::Literal(d) if d != JSON_LITERAL_NIL => Ok(d as f64),
            _ => {
                Err(invalid_type!("{} from {} to f64",
                                  ERR_CONVERT_FAILED,
                                  self.get_type_code()))
            }
        }
    }

    fn as_str(&self) -> Result<&str> {
        if let Json::String(ref s) = *self {
            return Ok(s);
        }
        Err(invalid_type!("{} from {} to string",
                          ERR_CONVERT_FAILED,
                          self.get_type_code()))
    }

    fn as_array(&self) -> Result<&[Json]> {
        if let Json::Array(ref s) = *self {
            return Ok(s);
        }
        Err(invalid_type!("{} from {} to array",
                          ERR_CONVERT_FAILED,
                          self.get_type_code()))
    }
}

#[allow(dead_code)]
fn get_obj_binary_len(data: &BTreeMap<String, Json>) -> usize {
    let element_count = data.len();
    let key_entries_len = element_count * LENGTH_KEY_ENTRY;
    let value_entries_len = element_count * LENGTH_VALUE_ENTRY;
    let mut keys_len = 0;
    let mut values_len = 0;
    for (k, v) in data {
        keys_len += k.len();
        if v.get_type_code() != TYPE_CODE_LITERAL {
            values_len += v.binary_len() - LENGTH_TYPE;
        }
    }
    // object: element-count size key-entry* value-entry* key* value*
    LENGTH_U32 + LENGTH_U32 + key_entries_len + value_entries_len + keys_len + values_len
}

#[allow(dead_code)]
fn get_array_binary_len(data: &[Json]) -> usize {
    let element_count = data.len();
    let value_entries_len = element_count * LENGTH_VALUE_ENTRY;
    let mut values_len = 0;
    for v in data {
        if v.get_type_code() != TYPE_CODE_LITERAL {
            values_len += v.binary_len() - LENGTH_TYPE;
        }
    }
    // array ::= element-count size value-entry* value*
    LENGTH_U32 + LENGTH_U32 + value_entries_len + values_len
}

#[allow(dead_code)]
fn get_str_binary_len(data: &str) -> usize {
    let len = data.as_bytes().len();
    get_var_u64_blen(len as u64) + len
}

#[allow(dead_code)]
fn get_var_u64_blen(mut v: u64) -> usize {
    let mut len = 1;
    while v >= 0x80 {
        v >>= 7;
        len += 1;
    }
    len
}

impl Serialize for Json {
    fn serialize<S>(&self, serializer: S) -> SResult<S::Ok, S::Error>
        where S: Serializer
    {
        match *self {
            Json::Literal(l) => {
                match l {
                    JSON_LITERAL_NIL => serializer.serialize_none(),
                    JSON_LITERAL_TRUE => serializer.serialize_bool(true),
                    _ => serializer.serialize_bool(false),
                }
            }
            Json::String(ref s) => serializer.serialize_str(s),
            Json::Object(ref obj) => {
                let mut map = try!(serializer.serialize_map(Some(obj.len())));
                for (k, v) in obj {
                    try!(map.serialize_entry(k, v));
                }
                map.end()
            }
            Json::Array(ref array) => {
                let mut tup = try!(serializer.serialize_tuple(array.len()));
                for item in array {
                    try!(tup.serialize_element(item));
                }
                tup.end()
            }
            Json::Double(d) => serializer.serialize_f64(d),
            Json::I64(d) => serializer.serialize_i64(d),
        }
    }
}

<<<<<<< HEAD
impl PartialEq for Json {
    fn eq(&self, right: &Json) -> bool {
        self.cmp(right) == Ordering::Equal
    }
}

impl PartialOrd for Json {
    fn partial_cmp(&self, right: &Json) -> Option<Ordering> {
        let precedence_diff = self.get_precedence() - right.get_precedence();
        if precedence_diff == 0 {
            return match self.get_type_code() {
                TYPE_CODE_LITERAL => {
                    let left_data = self.as_literal().unwrap();
                    let right_data = right.as_literal().unwrap();
                    right_data.partial_cmp(&left_data)
                }
                TYPE_CODE_DOUBLE | TYPE_CODE_I64 => {
                    let left_data = self.as_f64().unwrap();
                    let right_data = right.as_f64().unwrap();
                    if (left_data - right_data).abs() < f64::EPSILON {
                        Some(Ordering::Equal)
                    } else {
                        left_data.partial_cmp(&right_data)
                    }
                }
                TYPE_CODE_STRING => {
                    let left_data = self.as_str().unwrap();
                    let right_data = right.as_str().unwrap();
                    left_data.partial_cmp(right_data)
                }
                TYPE_CODE_ARRAY => {
                    let left_data = self.as_array().unwrap();
                    let right_data = right.as_array().unwrap();
                    left_data.partial_cmp(right_data)
                }
                TYPE_CODE_OBJECT => {
                    let mut left_data = vec![];
                    let mut right_data = vec![];
                    left_data.encode_json(self).unwrap();
                    right_data.encode_json(right).unwrap();
                    left_data.partial_cmp(&right_data)
                }
                _ => Some(Ordering::Equal),
            };
        }

        let left_data = self.as_f64();
        let right_data = right.as_f64();
        // tidb treat boolean as integer, but boolean is different from integer in JSON.
        // so we need convert them to same type and then compare.
        if left_data.is_ok() && right_data.is_ok() {
            let left = left_data.unwrap();
            let right = right_data.unwrap();
            return left.partial_cmp(&right);
        }

        if precedence_diff > 0 {
            Some(Ordering::Greater)
        } else {
            Some(Ordering::Less)
        }
    }
}

impl Eq for Json {}

impl Ord for Json {
    fn cmp(&self, right: &Json) -> Ordering {
        self.partial_cmp(right).unwrap()
    }
}

=======
struct JsonVisitor;
impl<'de> Visitor<'de> for JsonVisitor {
    type Value = Json;
    fn expecting(&self, formatter: &mut fmt::Formatter) -> fmt::Result {
        write!(formatter, "may be any string")
    }

    fn visit_unit<E>(self) -> SResult<Self::Value, E>
        where E: de::Error
    {
        Ok(Json::Literal(JSON_LITERAL_NIL))
    }

    fn visit_bool<E>(self, v: bool) -> SResult<Self::Value, E>
        where E: de::Error
    {
        if v {
            Ok(Json::Literal(JSON_LITERAL_TRUE))
        } else {
            Ok(Json::Literal(JSON_LITERAL_FALSE))
        }
    }

    fn visit_i64<E>(self, v: i64) -> SResult<Self::Value, E>
        where E: de::Error
    {
        Ok(Json::I64(v))
    }

    fn visit_u64<E>(self, v: u64) -> SResult<Self::Value, E>
        where E: de::Error
    {
        self.visit_i64(v as i64)
    }

    fn visit_f64<E>(self, v: f64) -> SResult<Self::Value, E>
        where E: de::Error
    {
        Ok(Json::Double(v))
    }

    fn visit_str<E>(self, v: &str) -> SResult<Self::Value, E>
        where E: de::Error
    {
        Ok(Json::String(String::from(v)))
    }

    fn visit_seq<M>(self, mut seq: M) -> SResult<Self::Value, M::Error>
        where M: SeqAccess<'de>
    {
        let mut seqs = Vec::with_capacity(seq.size_hint().unwrap_or(0));
        while let Some(value) = seq.next_element()? {
            seqs.push(value);
        }
        Ok(Json::Array(seqs))
    }

    fn visit_map<M>(self, mut access: M) -> SResult<Self::Value, M::Error>
        where M: MapAccess<'de>
    {
        let mut map = BTreeMap::new();

        // While there are entries remaining in the input, add them
        // into our map.
        while let Some((key, value)) = access.next_entry()? {
            map.insert(key, value);
        }
        Ok(Json::Object(map))
    }
}

impl<'de> Deserialize<'de> for Json {
    fn deserialize<D>(deserializer: D) -> SResult<Self, D::Error>
        where D: Deserializer<'de>
    {
        deserializer.deserialize_any(JsonVisitor)
    }
}


>>>>>>> 2e3985ac
#[allow(dead_code)]
pub trait JsonEncoder: NumberEncoder {
    fn encode_json(&mut self, data: &Json) -> Result<()> {
        try!(self.write_u8(data.get_type_code()));
        self.encode_json_body(data)
    }

    fn encode_json_body(&mut self, data: &Json) -> Result<()> {
        match *data {
            Json::Object(ref d) => self.encode_obj(d),
            Json::Array(ref d) => self.encode_array(d),
            Json::Literal(d) => self.encode_literal(d),
            Json::I64(d) => self.encode_json_i64(d),
            Json::Double(d) => self.encode_json_f64(d),
            Json::String(ref d) => self.encode_str(d),
        }
    }

    fn encode_obj(&mut self, data: &BTreeMap<String, Json>) -> Result<()> {
        // object: element-count size key-entry* value-entry* key* value*
        // element-count ::= uint32 number of members in object or number of elements in array
        let element_count = data.len();
        let element_count_len = LENGTH_U32;
        // size ::= uint32 number of bytes in the binary representation of the object or array
        let size_len = LENGTH_U32;
        // key-entry ::= key-offset(uint32) key-length(uint16)
        let key_entries_len = LENGTH_KEY_ENTRY * element_count;
        // value-entry ::= type(byte) offset-or-inlined-value(uint32)
        let value_entries_len = LENGTH_VALUE_ENTRY * element_count;
        let mut key_entries = Vec::with_capacity(key_entries_len);
        let mut encode_keys = Vec::new();
        let mut key_offset = element_count_len + size_len + key_entries_len + value_entries_len;
        for key in data.keys() {
            let encode_key = key.as_bytes();
            let key_len = try!(encode_keys.write(encode_key));
            try!(key_entries.encode_u32_le(key_offset as u32));
            try!(key_entries.encode_u16_le(key_len as u16));
            key_offset += key_len;
        }

        let mut value_offset = key_offset as u32;
        let mut value_entries = Vec::with_capacity(value_entries_len);
        let mut encode_values = vec![];
        for value in data.values() {
            try!(value_entries.encode_json_item(value, &mut value_offset, &mut encode_values));
        }
        let size = value_offset;
        try!(self.encode_u32_le(element_count as u32));
        try!(self.encode_u32_le(size as u32));
        try!(self.write_all(key_entries.as_mut()));
        try!(self.write_all(value_entries.as_mut()));
        try!(self.write_all(encode_keys.as_mut()));
        try!(self.write_all(encode_values.as_mut()));
        Ok(())
    }

    fn encode_array(&mut self, data: &[Json]) -> Result<()> {
        // array ::= element-count size value-entry* value*
        let element_count = data.len();
        let count_len = LENGTH_U32;
        let size_len = LENGTH_U32;
        let value_entries_len = LENGTH_VALUE_ENTRY * element_count;
        let mut value_offset = (count_len + size_len + value_entries_len) as u32;
        let mut value_entries = Vec::with_capacity(value_entries_len);
        let mut encode_values = vec![];
        for value in data {
            try!(value_entries.encode_json_item(value, &mut value_offset, &mut encode_values));
        }
        let total_size = value_offset;
        try!(self.encode_u32_le(element_count as u32));
        try!(self.encode_u32_le(total_size as u32));
        try!(self.write_all(value_entries.as_mut()));
        try!(self.write_all(encode_values.as_mut()));
        Ok(())
    }

    fn encode_literal(&mut self, data: u8) -> Result<()> {
        try!(self.write_u8(data));
        Ok(())
    }

    fn encode_json_i64(&mut self, data: i64) -> Result<()> {
        self.encode_i64_le(data)
    }

    fn encode_json_f64(&mut self, data: f64) -> Result<()> {
        self.encode_f64_le(data)
    }

    fn encode_str(&mut self, data: &str) -> Result<()> {
        let bytes = data.as_bytes();
        let bytes_len = bytes.len() as u64;
        try!(self.encode_var_u64(bytes_len));
        try!(self.write_all(bytes));
        Ok(())
    }

    fn encode_json_item(&mut self,
                        data: &Json,
                        offset: &mut u32,
                        data_buf: &mut Vec<u8>)
                        -> Result<()> {
        let code = data.get_type_code();
        try!(self.write_u8(code));
        match *data {
            // If the data has length in (0, 4], it could be inline here.
            // And padding 0x00 to 4 bytes if needed.
            Json::Literal(ref v) => {
                try!(self.write_u8(*v));
                let left = LENGTH_U32 - LENGTH_LITERAL;
                for _ in 0..left {
                    try!(self.write_u8(JSON_LITERAL_NIL));
                }
            }
            _ => {
                try!(self.encode_u32_le(*offset));
                try!(data_buf.encode_json_body(data));
                *offset += (data.binary_len() - LENGTH_TYPE) as u32;
            }
        };
        Ok(())
    }
}
impl<T: Write> JsonEncoder for T {}

#[allow(dead_code)]
pub trait JsonDecoder: NumberDecoder {
    fn decode_json(&mut self) -> Result<Json> {
        let code = try!(self.read_u8());
        self.decode_json_body(code)
    }

    fn decode_json_body(&mut self, code_type: u8) -> Result<Json> {
        match code_type {
            TYPE_CODE_OBJECT => self.decode_json_obj(),
            TYPE_CODE_ARRAY => self.decode_json_array(),
            TYPE_CODE_LITERAL => self.decode_json_literal(),
            TYPE_CODE_I64 => self.decode_json_i64(),
            TYPE_CODE_DOUBLE => self.decode_json_double(),
            TYPE_CODE_STRING => self.decode_json_str(),
            _ => Err(invalid_type!("unsupported type {:?}", code_type)),
        }
    }

    fn decode_json_obj(&mut self) -> Result<Json> {
        // count size key_entries value_entries keys values
        let element_count = try!(self.decode_u32_le()) as usize;
        let total_size = try!(self.decode_u32_le()) as usize;
        let left_size = total_size - LENGTH_U32 - LENGTH_U32;
        let mut data = vec![0;left_size];
        try!(self.read_exact(&mut data));
        let mut obj = BTreeMap::new();
        if element_count == 0 {
            return Ok(Json::Object(obj));
        }
        // key_entries
        let key_entries_len = LENGTH_KEY_ENTRY * element_count;
        let mut key_entries_data = &data[0..key_entries_len];

        // value-entry ::= type(byte) offset-or-inlined-value(uint32)
        let value_entries_len = LENGTH_VALUE_ENTRY * element_count;
        let mut value_entries_data = &data[key_entries_len..(key_entries_len + value_entries_len)];
        let mut key_offset = key_entries_len + value_entries_len;
        for _ in 0..element_count {
            let key_real_offset = try!(key_entries_data.decode_u32_le());
            let key_len = try!(key_entries_data.decode_u16_le());
            let key_data = &data[key_offset..(key_offset + key_len as usize)];
            let key = String::from(str::from_utf8(key_data).unwrap());
            let value =
                try!(value_entries_data.decode_json_item(&data[key_offset..], key_real_offset));
            obj.insert(key, value);
            key_offset += key_len as usize;
        }
        Ok(Json::Object(obj))
    }

    fn decode_json_array(&mut self) -> Result<Json> {
        // count size value_entries values
        let element_count = try!(self.decode_u32_le()) as usize;
        let total_size = try!(self.decode_u32_le());
        // already removed count and size
        let left_size = total_size as usize - LENGTH_U32 - LENGTH_U32;
        let mut data = vec![0;left_size];
        try!(self.read_exact(&mut data));
        let value_entries_len = LENGTH_VALUE_ENTRY * element_count;
        let mut value_entries_data = &data[0..value_entries_len];
        let values_data = &data[value_entries_len..];
        let mut array_data = Vec::with_capacity(element_count);
        let data_start_offset = (LENGTH_U32 + LENGTH_U32 + value_entries_len) as u32;
        for _ in 0..element_count {
            let value = try!(value_entries_data.decode_json_item(values_data, data_start_offset));
            array_data.push(value);
        }
        Ok(Json::Array(array_data))
    }

    fn decode_json_str(&mut self) -> Result<Json> {
        let length = try!(self.decode_var_u64());
        let mut encode_value = vec![0;length as usize];
        try!(self.read_exact(&mut encode_value));
        let value = try!(String::from_utf8(encode_value));
        Ok(Json::String(value))
    }

    fn decode_json_literal(&mut self) -> Result<Json> {
        let l = try!(self.read_u8());
        Ok(Json::Literal(l))
    }

    fn decode_json_double(&mut self) -> Result<Json> {
        let value = try!(self.decode_f64_le());
        Ok(Json::Double(value))
    }

    fn decode_json_i64(&mut self) -> Result<Json> {
        let value = try!(self.decode_i64_le());
        Ok(Json::I64(value))
    }

    fn decode_json_item(&mut self, values_data: &[u8], data_start_position: u32) -> Result<Json> {
        let mut entry = vec![0;LENGTH_VALUE_ENTRY];
        try!(self.read_exact(&mut entry));
        let mut entry = entry.as_slice();
        let code = try!(entry.read_u8());
        match code {
            TYPE_CODE_LITERAL => entry.decode_json_body(code),
            _ => {
                let real_offset = entry.decode_u32_le().unwrap();
                let offset_in_values = real_offset - data_start_position;
                let mut value = &values_data[offset_in_values as usize..];
                value.decode_json_body(code)
            }
        }
    }
}

impl<T: Read> JsonDecoder for T {}

#[cfg(test)]
mod test {
    use super::*;

    #[test]
    fn test_json_serialize() {
        let jstr1 =
            r#"{"aaaaaaaaaaa": [1, "2", {"aa": "bb"}, 4.0], "bbbbbbbbbb": true, "ccccccccc": "d"}"#;
        let j1 = Json::from_str(jstr1).unwrap();
        let jstr2 = r#"[{"a": 1, "b": true}, 3, 3.5, "hello, world", null, true]"#;
        let j2 = Json::from_str(jstr2).unwrap();

        let json_nil = Json::Literal(0x00);
        let json_bool = Json::Literal(0x01);
        let json_double = Json::Double(3.24);
        let json_str = Json::String(String::from("hello, 世界"));
        let test_cases = vec![json_nil, json_bool, json_double, json_str, j1, j2];
        for json in test_cases {
            let mut data = vec![];
            data.encode_json(&json).unwrap();
            // let data = json.serialize();
            let output = data.as_slice().decode_json().unwrap();
            let input_str = json.to_string();
            let output_str = output.to_string();
            assert_eq!(input_str, output_str);
        }
    }


    #[test]
    fn test_from_str_for_object() {
        let jstr1 = r#"{"a": [1, "2", {"aa": "bb"}, 4.0, null], "c": null,"b": true}"#;
        let j1 = Json::from_str(jstr1).unwrap();
        let jstr2 = j1.to_string();
        let expect_str = r#"{"a":[1,"2",{"aa":"bb"},4.0,null],"b":true,"c":null}"#;
        assert_eq!(jstr2, expect_str);
    }

    #[test]
    fn test_from_str() {
        let legal_cases = vec!{
            (r#"{"key":"value"}"#, TYPE_CODE_OBJECT),
            (r#"["d1","d2"]"#, TYPE_CODE_ARRAY),
            (r#"3"#, TYPE_CODE_I64),
            (r#"3.0"#, TYPE_CODE_DOUBLE),
            (r#"null"#, TYPE_CODE_LITERAL),
            (r#"true"#, TYPE_CODE_LITERAL),
            (r#"false"#, TYPE_CODE_LITERAL),
        };

        for (json_str, code) in legal_cases {
            let json = Json::from_str(json_str).unwrap();
            assert_eq!(json.get_type_code(), code);
        }

        let illegal_cases = vec!["[pxx,apaa]", "hpeheh", ""];
        for json_str in illegal_cases {
            let resp = Json::from_str(json_str);
            assert!(resp.is_err());
        }
    }

    #[test]
    fn test_cmp_json() {
        let json_null = Json::from_str("null").unwrap();
        let json_bool_true = Json::from_str("true").unwrap();
        let json_bool_false = Json::from_str("false").unwrap();
        let json_integer_big = Json::from_str("5").unwrap();
        let json_integer_small = Json::from_str("3").unwrap();
        let json_str_big = Json::from_str(r#""hello, world""#).unwrap();
        let json_str_small = Json::from_str(r#""hello""#).unwrap();
        let json_array_big = Json::from_str(r#"["a", "c"]"#).unwrap();
        let json_array_small = Json::from_str(r#"["a", "b"]"#).unwrap();
        let json_object = Json::from_str(r#"{"a": "b"}"#).unwrap();
        let test_cases = vec![
            (&json_null, &json_integer_small),
            (&json_integer_small, &json_integer_big),
            (&json_integer_big, &json_str_small),
            (&json_str_small, &json_str_big),
            (&json_str_big, &json_object),
            (&json_object, &json_array_small),
            (&json_array_small, &json_array_big),
            (&json_array_big, &json_bool_false),
            (&json_bool_false, &json_bool_true),
        ];

        for (left, right) in test_cases {
            println!("left:{:?},right:{:?}", *left, *right);
            assert!(*left < *right);
        }
    }
}<|MERGE_RESOLUTION|>--- conflicted
+++ resolved
@@ -258,7 +258,6 @@
     }
 }
 
-<<<<<<< HEAD
 impl PartialEq for Json {
     fn eq(&self, right: &Json) -> bool {
         self.cmp(right) == Ordering::Equal
@@ -331,7 +330,6 @@
     }
 }
 
-=======
 struct JsonVisitor;
 impl<'de> Visitor<'de> for JsonVisitor {
     type Value = Json;
@@ -411,8 +409,6 @@
     }
 }
 
-
->>>>>>> 2e3985ac
 #[allow(dead_code)]
 pub trait JsonEncoder: NumberEncoder {
     fn encode_json(&mut self, data: &Json) -> Result<()> {
