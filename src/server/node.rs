// Copyright 2016 TiKV Project Authors. Licensed under Apache-2.0.

use std::sync::{atomic::AtomicBool, Arc, Mutex};
use std::thread;
use std::time::Duration;

use super::RaftKv;
use super::Result;
use crate::import::SSTImporter;
use crate::read_pool::ReadPoolHandle;
use crate::server::lock_manager::LockManager;
use crate::server::Config as ServerConfig;
use crate::storage::txn::flow_controller::FlowController;
use crate::storage::{config::Config as StorageConfig, Storage};
use concurrency_manager::ConcurrencyManager;
use engine_rocks::RocksEngine;
use engine_traits::{Engines, KvEngine, Peekable, RaftEngine};
use kvproto::metapb;
use kvproto::raft_serverpb::StoreIdent;
use kvproto::replication_modepb::ReplicationStatus;
use pd_client::{Error as PdError, PdClient, INVALID_ID};
use raftstore::coprocessor::dispatcher::CoprocessorHost;
use raftstore::router::{LocalReadRouter, RaftStoreRouter};
use raftstore::store::fsm::store::StoreMeta;
use raftstore::store::fsm::{ApplyRouter, RaftBatchSystem, RaftRouter};
use raftstore::store::AutoSplitController;
use raftstore::store::{self, initial_region, Config as StoreConfig, SnapManager, Transport};
use raftstore::store::{GlobalReplicationState, PdTask, SplitCheckTask};
use tikv_util::config::VersionTrack;
use tikv_util::worker::{LazyWorker, Scheduler, Worker};

const MAX_CHECK_CLUSTER_BOOTSTRAPPED_RETRY_COUNT: u64 = 60;
const CHECK_CLUSTER_BOOTSTRAPPED_RETRY_SECONDS: u64 = 3;

/// Creates a new storage engine which is backed by the Raft consensus
/// protocol.
pub fn create_raft_storage<S, EK>(
    engine: RaftKv<EK, S>,
    cfg: &StorageConfig,
    read_pool: ReadPoolHandle,
    lock_mgr: LockManager,
    concurrency_manager: ConcurrencyManager,
    pipelined_pessimistic_lock: Arc<AtomicBool>,
<<<<<<< HEAD
    flow_controller: Arc<FlowController>,
) -> Result<Storage<RaftKv<S>, LockManager>>
=======
) -> Result<Storage<RaftKv<EK, S>, LockManager>>
>>>>>>> d129daad
where
    S: RaftStoreRouter<EK> + LocalReadRouter<EK> + 'static,
    EK: KvEngine,
{
    let store = Storage::from_engine(
        engine,
        cfg,
        read_pool,
        lock_mgr,
        concurrency_manager,
        pipelined_pessimistic_lock,
        flow_controller,
    )?;
    Ok(store)
}

/// A wrapper for the raftstore which runs Multi-Raft.
// TODO: we will rename another better name like RaftStore later.
pub struct Node<C: PdClient + 'static, ER: RaftEngine> {
    cluster_id: u64,
    store: metapb::Store,
    store_cfg: Arc<VersionTrack<StoreConfig>>,
    system: RaftBatchSystem<RocksEngine, ER>,
    has_started: bool,

    pd_client: Arc<C>,
    state: Arc<Mutex<GlobalReplicationState>>,
    bg_worker: Worker,
}

impl<C, ER> Node<C, ER>
where
    C: PdClient,
    ER: RaftEngine,
{
    /// Creates a new Node.
    pub fn new(
        system: RaftBatchSystem<RocksEngine, ER>,
        cfg: &ServerConfig,
        store_cfg: Arc<VersionTrack<StoreConfig>>,
        pd_client: Arc<C>,
        state: Arc<Mutex<GlobalReplicationState>>,
        bg_worker: Worker,
    ) -> Node<C, ER> {
        let mut store = metapb::Store::default();
        store.set_id(INVALID_ID);
        if cfg.advertise_addr.is_empty() {
            store.set_address(cfg.addr.clone());
        } else {
            store.set_address(cfg.advertise_addr.clone())
        }
        if cfg.advertise_status_addr.is_empty() {
            store.set_status_address(cfg.status_addr.clone());
        } else {
            store.set_status_address(cfg.advertise_status_addr.clone())
        }
        store.set_version(env!("CARGO_PKG_VERSION").to_string());

        if let Ok(path) = std::env::current_exe() {
            if let Some(path) = path.parent() {
                store.set_deploy_path(path.to_string_lossy().to_string());
            }
        };

        store.set_start_timestamp(chrono::Local::now().timestamp());
        store.set_git_hash(
            option_env!("TIKV_BUILD_GIT_HASH")
                .unwrap_or("Unknown git hash")
                .to_string(),
        );

        let mut labels = Vec::new();
        for (k, v) in &cfg.labels {
            let mut label = metapb::StoreLabel::default();
            label.set_key(k.to_owned());
            label.set_value(v.to_owned());
            labels.push(label);
        }
        store.set_labels(labels.into());

        Node {
            cluster_id: cfg.cluster_id,
            store,
            store_cfg,
            pd_client,
            system,
            has_started: false,
            state,
            bg_worker,
        }
    }

    pub fn try_bootstrap_store(&mut self, engines: Engines<RocksEngine, ER>) -> Result<()> {
        let mut store_id = self.check_store(&engines)?;
        if store_id == INVALID_ID {
            store_id = self.alloc_id()?;
            debug!("alloc store id"; "store_id" => store_id);
            store::bootstrap_store(&engines, self.cluster_id, store_id)?;
            fail_point!("node_after_bootstrap_store", |_| Err(box_err!(
                "injected error: node_after_bootstrap_store"
            )));
        }
        self.store.set_id(store_id);
        Ok(())
    }

    /// Starts the Node. It tries to bootstrap cluster if the cluster is not
    /// bootstrapped yet. Then it spawns a thread to run the raftstore in
    /// background.
    #[allow(clippy::too_many_arguments)]
    pub fn start<T>(
        &mut self,
        engines: Engines<RocksEngine, ER>,
        trans: T,
        snap_mgr: SnapManager,
        pd_worker: LazyWorker<PdTask<RocksEngine>>,
        store_meta: Arc<Mutex<StoreMeta>>,
        coprocessor_host: CoprocessorHost<RocksEngine>,
        importer: Arc<SSTImporter>,
        split_check_scheduler: Scheduler<SplitCheckTask>,
        auto_split_controller: AutoSplitController,
        concurrency_manager: ConcurrencyManager,
    ) -> Result<()>
    where
        T: Transport + 'static,
    {
        let store_id = self.id();
        {
            let mut meta = store_meta.lock().unwrap();
            meta.store_id = Some(store_id);
        }
        if let Some(first_region) = self.check_or_prepare_bootstrap_cluster(&engines, store_id)? {
            info!("trying to bootstrap cluster"; "store_id" => store_id, "region" => ?first_region);
            // cluster is not bootstrapped, and we choose first store to bootstrap
            fail_point!("node_after_prepare_bootstrap_cluster", |_| Err(box_err!(
                "injected error: node_after_prepare_bootstrap_cluster"
            )));
            self.bootstrap_cluster(&engines, first_region)?;
        }

        // Put store only if the cluster is bootstrapped.
        info!("put store to PD"; "store" => ?&self.store);
        let status = self.pd_client.put_store(self.store.clone())?;
        self.load_all_stores(status);

        self.start_store(
            store_id,
            engines,
            trans,
            snap_mgr,
            pd_worker,
            store_meta,
            coprocessor_host,
            importer,
            split_check_scheduler,
            auto_split_controller,
            concurrency_manager,
        )?;

        Ok(())
    }

    /// Gets the store id.
    pub fn id(&self) -> u64 {
        self.store.get_id()
    }

    /// Gets a transmission end of a channel which is used to send `Msg` to the
    /// raftstore.
    pub fn get_router(&self) -> RaftRouter<RocksEngine, ER> {
        self.system.router()
    }
    /// Gets a transmission end of a channel which is used send messages to apply worker.
    pub fn get_apply_router(&self) -> ApplyRouter<RocksEngine> {
        self.system.apply_router()
    }

    // check store, return store id for the engine.
    // If the store is not bootstrapped, use INVALID_ID.
    fn check_store(&self, engines: &Engines<RocksEngine, ER>) -> Result<u64> {
        let res = engines.kv.get_msg::<StoreIdent>(keys::STORE_IDENT_KEY)?;
        if res.is_none() {
            return Ok(INVALID_ID);
        }

        let ident = res.unwrap();
        if ident.get_cluster_id() != self.cluster_id {
            return Err(box_err!(
                "cluster ID mismatch, local {} != remote {}, \
                 you are trying to connect to another cluster, please reconnect to the correct PD",
                ident.get_cluster_id(),
                self.cluster_id
            ));
        }

        let store_id = ident.get_store_id();
        if store_id == INVALID_ID {
            return Err(box_err!("invalid store ident {:?}", ident));
        }
        Ok(store_id)
    }

    fn alloc_id(&self) -> Result<u64> {
        let id = self.pd_client.alloc_id()?;
        Ok(id)
    }

    fn load_all_stores(&mut self, status: Option<ReplicationStatus>) {
        info!("initializing replication mode"; "status" => ?status, "store_id" => self.store.id);
        let stores = match self.pd_client.get_all_stores(false) {
            Ok(stores) => stores,
            Err(e) => panic!("failed to load all stores: {:?}", e),
        };
        let mut state = self.state.lock().unwrap();
        if let Some(s) = status {
            state.set_status(s);
        }
        for mut store in stores {
            state
                .group
                .register_store(store.id, store.take_labels().into());
        }
    }

    // Exported for tests.
    #[doc(hidden)]
    pub fn prepare_bootstrap_cluster(
        &self,
        engines: &Engines<RocksEngine, ER>,
        store_id: u64,
    ) -> Result<metapb::Region> {
        let region_id = self.alloc_id()?;
        debug!(
            "alloc first region id";
            "region_id" => region_id,
            "cluster_id" => self.cluster_id,
            "store_id" => store_id
        );
        let peer_id = self.alloc_id()?;
        debug!(
            "alloc first peer id for first region";
            "peer_id" => peer_id,
            "region_id" => region_id,
        );

        let region = initial_region(store_id, region_id, peer_id);
        store::prepare_bootstrap_cluster(engines, &region)?;
        Ok(region)
    }

    fn check_or_prepare_bootstrap_cluster(
        &self,
        engines: &Engines<RocksEngine, ER>,
        store_id: u64,
    ) -> Result<Option<metapb::Region>> {
        if let Some(first_region) = engines.kv.get_msg(keys::PREPARE_BOOTSTRAP_KEY)? {
            Ok(Some(first_region))
        } else if self.check_cluster_bootstrapped()? {
            Ok(None)
        } else {
            self.prepare_bootstrap_cluster(engines, store_id).map(Some)
        }
    }

    fn bootstrap_cluster(
        &mut self,
        engines: &Engines<RocksEngine, ER>,
        first_region: metapb::Region,
    ) -> Result<()> {
        let region_id = first_region.get_id();
        let mut retry = 0;
        while retry < MAX_CHECK_CLUSTER_BOOTSTRAPPED_RETRY_COUNT {
            match self
                .pd_client
                .bootstrap_cluster(self.store.clone(), first_region.clone())
            {
                Ok(_) => {
                    info!("bootstrap cluster ok"; "cluster_id" => self.cluster_id);
                    fail_point!("node_after_bootstrap_cluster", |_| Err(box_err!(
                        "injected error: node_after_bootstrap_cluster"
                    )));
                    store::clear_prepare_bootstrap_key(engines)?;
                    return Ok(());
                }
                Err(PdError::ClusterBootstrapped(_)) => match self.pd_client.get_region(b"") {
                    Ok(region) => {
                        if region == first_region {
                            store::clear_prepare_bootstrap_key(engines)?;
                        } else {
                            info!("cluster is already bootstrapped"; "cluster_id" => self.cluster_id);
                            store::clear_prepare_bootstrap_cluster(engines, region_id)?;
                        }
                        return Ok(());
                    }
                    Err(e) => {
                        warn!("get the first region failed"; "err" => ?e);
                    }
                },
                // TODO: should we clean region for other errors too?
                Err(e) => error!(?e; "bootstrap cluster"; "cluster_id" => self.cluster_id,),
            }
            retry += 1;
            thread::sleep(Duration::from_secs(
                CHECK_CLUSTER_BOOTSTRAPPED_RETRY_SECONDS,
            ));
        }
        Err(box_err!("bootstrapped cluster failed"))
    }

    fn check_cluster_bootstrapped(&self) -> Result<bool> {
        for _ in 0..MAX_CHECK_CLUSTER_BOOTSTRAPPED_RETRY_COUNT {
            match self.pd_client.is_cluster_bootstrapped() {
                Ok(b) => return Ok(b),
                Err(e) => {
                    warn!("check cluster bootstrapped failed"; "err" => ?e);
                }
            }
            thread::sleep(Duration::from_secs(
                CHECK_CLUSTER_BOOTSTRAPPED_RETRY_SECONDS,
            ));
        }
        Err(box_err!("check cluster bootstrapped failed"))
    }

    #[allow(clippy::too_many_arguments)]
    fn start_store<T>(
        &mut self,
        store_id: u64,
        engines: Engines<RocksEngine, ER>,
        trans: T,
        snap_mgr: SnapManager,
        pd_worker: LazyWorker<PdTask<RocksEngine>>,
        store_meta: Arc<Mutex<StoreMeta>>,
        coprocessor_host: CoprocessorHost<RocksEngine>,
        importer: Arc<SSTImporter>,
        split_check_scheduler: Scheduler<SplitCheckTask>,
        auto_split_controller: AutoSplitController,
        concurrency_manager: ConcurrencyManager,
    ) -> Result<()>
    where
        T: Transport + 'static,
    {
        info!("start raft store thread"; "store_id" => store_id);

        if self.has_started {
            return Err(box_err!("{} is already started", store_id));
        }
        self.has_started = true;
        let cfg = self.store_cfg.clone();
        let pd_client = Arc::clone(&self.pd_client);
        let store = self.store.clone();

        self.system.spawn(
            store,
            cfg,
            engines,
            trans,
            pd_client,
            snap_mgr,
            pd_worker,
            store_meta,
            coprocessor_host,
            importer,
            split_check_scheduler,
            self.bg_worker.clone(),
            auto_split_controller,
            self.state.clone(),
            concurrency_manager,
        )?;
        Ok(())
    }

    fn stop_store(&mut self, store_id: u64) {
        info!("stop raft store thread"; "store_id" => store_id);
        self.system.shutdown();
    }

    /// Stops the Node.
    pub fn stop(&mut self) {
        let store_id = self.store.get_id();
        self.stop_store(store_id);
        self.bg_worker.stop();
    }
}<|MERGE_RESOLUTION|>--- conflicted
+++ resolved
@@ -41,12 +41,8 @@
     lock_mgr: LockManager,
     concurrency_manager: ConcurrencyManager,
     pipelined_pessimistic_lock: Arc<AtomicBool>,
-<<<<<<< HEAD
     flow_controller: Arc<FlowController>,
-) -> Result<Storage<RaftKv<S>, LockManager>>
-=======
 ) -> Result<Storage<RaftKv<EK, S>, LockManager>>
->>>>>>> d129daad
 where
     S: RaftStoreRouter<EK> + LocalReadRouter<EK> + 'static,
     EK: KvEngine,
