--- conflicted
+++ resolved
@@ -185,14 +185,8 @@
         let mut raft_wb = self.write_batch_with_cap(4 * 1024);
         for idx in from..to {
             let key = keys::raft_log_key(raft_group_id, idx);
-<<<<<<< HEAD
-            box_try!(raft_wb.delete(&key));
+            raft_wb.delete(&key)?;
             if raft_wb.count() >= MAX_DELETE_BATCH_COUNT {
-=======
-            raft_wb.delete(&key)?;
-            if raft_wb.data_size() >= MAX_DELETE_BATCH_SIZE {
->>>>>>> 24949bba
-                // Avoid large write batch to reduce latency.
                 self.write(&raft_wb)?;
                 raft_wb.clear();
             }
