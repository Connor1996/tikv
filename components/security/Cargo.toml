--- conflicted
+++ resolved
@@ -19,11 +19,7 @@
 
 [dependencies]
 encryption = { path = "../encryption", default-features = false }
-<<<<<<< HEAD
-grpcio = { version = "0.7", default-features = false }
-=======
-grpcio = { version = "0.8",  default-features = false, features = ["openssl-vendored"] }
->>>>>>> 47e03ae7
+grpcio = { version = "0.8",  default-features = false }
 serde = "1.0"
 serde_derive = "1.0"
 serde_json = "1.0"
