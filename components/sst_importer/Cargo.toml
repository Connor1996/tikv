[package]
name = "sst_importer"
version = "0.1.0"
edition = "2018"
publish = false

[features]
default = ["protobuf-codec"]
protobuf-codec = [
  "encryption/protobuf-codec",
  "engine_rocks/protobuf-codec",
  "engine_traits/protobuf-codec",
  "error_code/protobuf-codec",
  "external_storage/protobuf-codec",
  "grpcio/protobuf-codec",
  "keys/protobuf-codec",
  "kvproto/protobuf-codec",
  "tikv_util/protobuf-codec",
  "txn_types/protobuf-codec",
]
prost-codec = [
  "encryption/prost-codec",
  "engine_rocks/prost-codec",
  "engine_traits/prost-codec",
  "error_code/prost-codec",
  "external_storage/prost-codec",
  "grpcio/prost-codec",
  "keys/prost-codec",
  "kvproto/prost-codec",
  "tikv_util/prost-codec",
  "txn_types/prost-codec",
]

[dependencies]
crc32fast = "1.2"
encryption = { path = "../encryption", default-features = false }
engine_rocks = { path = "../engine_rocks", default-features = false }
engine_traits = { path = "../engine_traits", default-features = false }
error_code = { path = "../error_code", default-features = false }
external_storage = { path = "../external_storage", default-features = false }
file_system = { path = "../file_system" }
futures = { version = "0.3", features = ["thread-pool"] }
futures-util = { version = "0.3", default-features = false, features = ["io"] }
<<<<<<< HEAD
grpcio = { version = "0.7", default-features = false }
=======
grpcio = { version = "0.8",  default-features = false, features = ["openssl-vendored"] }
>>>>>>> 47e03ae7
keys = { path = "../keys", default-features = false }
kvproto = { git = "https://github.com/pingcap/kvproto.git", default-features = false }
lazy_static = "1.3"
log_wrappers = { path = "../log_wrappers" }
prometheus = { version = "0.10", default-features = false }
quick-error = "1.2.3"
serde = "1.0"
serde_derive = "1.0"
slog = { version = "2.3", features = ["max_level_trace", "release_max_level_debug"] }
slog-global = { version = "0.1", git = "https://github.com/breeswish/slog-global.git", rev = "d592f88e4dbba5eb439998463054f1a44fbf17b9" }
tikv_alloc = { path = "../tikv_alloc" }
tikv_util = { path = "../tikv_util", default-features = false }
tokio = { version = "0.2.13", features = ["time", "rt-threaded", "macros"] }
txn_types = { path = "../txn_types", default-features = false }
uuid = { version = "0.8.1", features = ["serde", "v4"] }

[dev-dependencies]
tempfile = "3.0"
test_sst_importer = { path = "../test_sst_importer", default-features = false }
test_util = { path = "../test_util", default-features = false }<|MERGE_RESOLUTION|>--- conflicted
+++ resolved
@@ -41,11 +41,7 @@
 file_system = { path = "../file_system" }
 futures = { version = "0.3", features = ["thread-pool"] }
 futures-util = { version = "0.3", default-features = false, features = ["io"] }
-<<<<<<< HEAD
-grpcio = { version = "0.7", default-features = false }
-=======
-grpcio = { version = "0.8",  default-features = false, features = ["openssl-vendored"] }
->>>>>>> 47e03ae7
+grpcio = { version = "0.8",  default-features = false }
 keys = { path = "../keys", default-features = false }
 kvproto = { git = "https://github.com/pingcap/kvproto.git", default-features = false }
 lazy_static = "1.3"
