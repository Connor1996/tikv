--- conflicted
+++ resolved
@@ -1087,7 +1087,6 @@
 
         self.cache.append(self.region_id, self.peer_id, &entries);
 
-<<<<<<< HEAD
         task.priority = {
             let mut pri = CommandPri::Low;
             for entry in &entries {
@@ -1108,8 +1107,6 @@
             pri
         };
         task.entries = entries;
-=======
->>>>>>> 8e6e3485
         // Delete any previously appended log entries which never committed.
         task.set_append(Some(prev_last_index + 1), entries);
 
