// Copyright 2016 TiKV Project Authors. Licensed under Apache-2.0.

use std::collections::Bound::{Excluded, Included, Unbounded};
use std::collections::{BTreeMap, VecDeque};
use std::fmt::{self, Display, Formatter};
use std::sync::atomic::{AtomicUsize, Ordering};
use std::sync::mpsc::{SyncSender, TryRecvError};
use std::sync::{mpsc, Arc};
use std::time::{Duration, Instant};
use std::u64;

use engine_traits::{DeleteStrategy, Range, CF_LOCK, CF_RAFT};
use engine_traits::{KvEngine, Mutable};
use kvproto::raft_serverpb::{PeerState, RaftApplyState, RegionLocalState};
use raft::eraftpb::Snapshot as RaftSnapshot;

use crate::coprocessor::CoprocessorHost;
use crate::store::peer_storage::{
    JOB_STATUS_CANCELLED, JOB_STATUS_CANCELLING, JOB_STATUS_FAILED, JOB_STATUS_FINISHED,
    JOB_STATUS_PENDING, JOB_STATUS_RUNNING,
};
use crate::store::snap::{plain_file_used, Error, PreHandledSnapshot, Result, SNAPSHOT_CFS};
use crate::store::transport::CasualRouter;
use crate::store::{
    self, check_abort, CasualMessage, GenericSnapshot, SnapEntry, SnapKey, SnapManager,
};
use yatp::pool::{Builder, ThreadPool};
use yatp::task::future::TaskCell;

use tikv_util::worker::{Runnable, RunnableWithTimer};

use super::metrics::*;
use crate::tiflash_ffi;

const GENERATE_POOL_SIZE: usize = 2;

// used to periodically check whether we should delete a stale peer's range in region runner

#[cfg(test)]
pub const STALE_PEER_CHECK_TICK: usize = 1; // 1000 milliseconds

#[cfg(not(test))]
pub const STALE_PEER_CHECK_TICK: usize = 10; // 10000 milliseconds

// used to periodically check whether schedule pending applies in region runner
pub const PENDING_APPLY_CHECK_INTERVAL: u64 = 20;

const CLEANUP_MAX_REGION_COUNT: usize = 128;

/// Region related task
#[derive(Debug)]
pub enum Task<S> {
    Gen {
        region_id: u64,
        last_applied_index_term: u64,
        last_applied_state: RaftApplyState,
        kv_snap: S,
        notifier: SyncSender<RaftSnapshot>,
    },
    Apply {
        region_id: u64,
        peer_id: u64,
        status: Arc<AtomicUsize>,
    },
    /// Destroy data between [start_key, end_key).
    ///
    /// The deletion may and may not succeed.
    Destroy {
        region_id: u64,
        start_key: Vec<u8>,
        end_key: Vec<u8>,
    },
}

impl<S> Task<S> {
    pub fn destroy(region_id: u64, start_key: Vec<u8>, end_key: Vec<u8>) -> Task<S> {
        Task::Destroy {
            region_id,
            start_key,
            end_key,
        }
    }
}

impl<S> Display for Task<S> {
    fn fmt(&self, f: &mut Formatter<'_>) -> fmt::Result {
        match *self {
            Task::Gen { region_id, .. } => write!(f, "Snap gen for {}", region_id),
            Task::Apply { region_id, .. } => write!(f, "Snap apply for {}", region_id),
            Task::Destroy {
                region_id,
                ref start_key,
                ref end_key,
            } => write!(
                f,
                "Destroy {} [{}, {})",
                region_id,
                log_wrappers::Value::key(&start_key),
                log_wrappers::Value::key(&end_key)
            ),
        }
    }
}

struct TiFlashApplyTask {
    region_id: u64,
    peer_id: u64,
    status: Arc<AtomicUsize>,
    recv: mpsc::Receiver<Option<PreHandledSnapshot>>,
    pre_handled_snap: Option<PreHandledSnapshot>,
}

#[derive(Clone)]
struct StalePeerInfo {
    // the start_key is stored as a key in PendingDeleteRanges
    // below are stored as a value in PendingDeleteRanges
    pub region_id: u64,
    pub end_key: Vec<u8>,
    // Once the oldest snapshot sequence exceeds this, it ensures that no one is
    // reading on this peer anymore. So we can safely call `delete_files_in_range`
    // , which may break the consistency of snapshot, of this peer range.
    pub stale_sequence: u64,
}

/// A structure records all ranges to be deleted with some delay.
/// The delay is because there may be some coprocessor requests related to these ranges.
#[derive(Clone, Default)]
struct PendingDeleteRanges {
    ranges: BTreeMap<Vec<u8>, StalePeerInfo>, // start_key -> StalePeerInfo
}

impl PendingDeleteRanges {
    /// Finds ranges that overlap with [start_key, end_key).
    fn find_overlap_ranges(
        &self,
        start_key: &[u8],
        end_key: &[u8],
    ) -> Vec<(u64, Vec<u8>, Vec<u8>, u64)> {
        let mut ranges = Vec::new();
        // find the first range that may overlap with [start_key, end_key)
        let sub_range = self.ranges.range((Unbounded, Excluded(start_key.to_vec())));
        if let Some((s_key, peer_info)) = sub_range.last() {
            if peer_info.end_key > start_key.to_vec() {
                ranges.push((
                    peer_info.region_id,
                    s_key.clone(),
                    peer_info.end_key.clone(),
                    peer_info.stale_sequence,
                ));
            }
        }

        // find the rest ranges that overlap with [start_key, end_key)
        for (s_key, peer_info) in self
            .ranges
            .range((Included(start_key.to_vec()), Excluded(end_key.to_vec())))
        {
            ranges.push((
                peer_info.region_id,
                s_key.clone(),
                peer_info.end_key.clone(),
                peer_info.stale_sequence,
            ));
        }
        ranges
    }

    /// Gets ranges that overlap with [start_key, end_key).
    pub fn drain_overlap_ranges(
        &mut self,
        start_key: &[u8],
        end_key: &[u8],
    ) -> Vec<(u64, Vec<u8>, Vec<u8>, u64)> {
        let ranges = self.find_overlap_ranges(start_key, end_key);

        for &(_, ref s_key, _, _) in &ranges {
            self.ranges.remove(s_key).unwrap();
        }
        ranges
    }

    /// Removes and returns the peer info with the `start_key`.
    fn remove(&mut self, start_key: &[u8]) -> Option<(u64, Vec<u8>, Vec<u8>)> {
        self.ranges
            .remove(start_key)
            .map(|peer_info| (peer_info.region_id, start_key.to_owned(), peer_info.end_key))
    }

    /// Inserts a new range waiting to be deleted.
    ///
    /// Before an insert is called, it must call drain_overlap_ranges to clean the overlapping range.
    fn insert(&mut self, region_id: u64, start_key: &[u8], end_key: &[u8], stale_sequence: u64) {
        if !self.find_overlap_ranges(&start_key, &end_key).is_empty() {
            panic!(
                "[region {}] register deleting data in [{}, {}) failed due to overlap",
                region_id,
                log_wrappers::Value::key(&start_key),
                log_wrappers::Value::key(&end_key),
            );
        }
        let info = StalePeerInfo {
            region_id,
            end_key: end_key.to_owned(),
            stale_sequence,
        };
        self.ranges.insert(start_key.to_owned(), info);
    }

    /// Gets all stale ranges info.
    pub fn stale_ranges(&self, oldest_sequence: u64) -> impl Iterator<Item = (u64, &[u8], &[u8])> {
        self.ranges
            .iter()
            .filter(move |&(_, info)| info.stale_sequence < oldest_sequence)
            .map(|(start_key, info)| {
                (
                    info.region_id,
                    start_key.as_slice(),
                    info.end_key.as_slice(),
                )
            })
    }

    pub fn len(&self) -> usize {
        self.ranges.len()
    }
}

#[derive(Clone)]
struct SnapContext<EK, R>
where
    EK: KvEngine,
{
<<<<<<< HEAD
    engines: Engines<EK, ER>,
=======
    engine: EK,
    batch_size: usize,
>>>>>>> 7f6c4c6d
    mgr: SnapManager,
    use_delete_range: bool,
    pending_delete_ranges: PendingDeleteRanges,
    coprocessor_host: CoprocessorHost<EK>,
    router: R,
}

impl<EK, R> SnapContext<EK, R>
where
    EK: KvEngine,
    R: CasualRouter<EK>,
{
    /// Generates the snapshot of the Region.
    fn generate_snap(
        &self,
        region_id: u64,
        last_applied_index_term: u64,
        last_applied_state: RaftApplyState,
        kv_snap: EK::Snapshot,
        notifier: SyncSender<RaftSnapshot>,
    ) -> Result<()> {
        // do we need to check leader here?
        let snap = box_try!(store::do_snapshot::<EK>(
            self.mgr.clone(),
            &self.engine,
            kv_snap,
            region_id,
            last_applied_index_term,
            last_applied_state,
        ));
        // Only enable the fail point when the region id is equal to 1, which is
        // the id of bootstrapped region in tests.
        fail_point!("region_gen_snap", region_id == 1, |_| Ok(()));
        if let Err(e) = notifier.try_send(snap) {
            info!(
                "failed to notify snap result, leadership may have changed, ignore error";
                "region_id" => region_id,
                "err" => %e,
            );
        }
        // The error can be ignored as snapshot will be sent in next heartbeat in the end.
        let _ = self
            .router
            .send(region_id, CasualMessage::SnapshotGenerated);
        Ok(())
    }

    /// Handles the task of generating snapshot of the Region. It calls `generate_snap` to do the actual work.
    fn handle_gen(
        &self,
        region_id: u64,
        last_applied_index_term: u64,
        last_applied_state: RaftApplyState,
        kv_snap: EK::Snapshot,
        notifier: SyncSender<RaftSnapshot>,
    ) {
        SNAP_COUNTER.generate.all.inc();
        let start = tikv_util::time::Instant::now();

        if let Err(e) = self.generate_snap(
            region_id,
            last_applied_index_term,
            last_applied_state,
            kv_snap,
            notifier,
        ) {
            error!(%e; "failed to generate snap!!!"; "region_id" => region_id,);
            return;
        }

        SNAP_COUNTER.generate.success.inc();
        SNAP_HISTOGRAM.generate.observe(start.elapsed_secs());
    }

    fn pre_handle_snapshot(
        &self,
        region_id: u64,
        peer_id: u64,
        abort: Arc<AtomicUsize>,
    ) -> Result<PreHandledSnapshot> {
        let timer = Instant::now();
        check_abort(&abort)?;
        let (region_state, _) = self.get_region_state(region_id)?;
        let region = region_state.get_region().clone();
        let apply_state = self.get_apply_state(region_id)?;
        let term = apply_state.get_truncated_state().get_term();
        let idx = apply_state.get_truncated_state().get_index();
        let snap_key = SnapKey::new(region_id, term, idx);
        let s = box_try!(self.mgr.get_concrete_snapshot_for_applying(&snap_key));
        if !s.exists() {
            return Err(box_err!("missing snapshot file {}", s.path()));
        }
        check_abort(&abort)?;
        let res = s.pre_handle_snapshot(&region, peer_id, idx, term);

        info!(
            "pre handle snapshot";
            "region_id" => region_id,
            "peer_id" => peer_id,
            "state" => ?apply_state,
            "time_takes" => ?timer.elapsed(),
        );

        Ok(res)
    }

    fn get_region_state(&self, region_id: u64) -> Result<(RegionLocalState, [u8; 11])> {
        let region_key = keys::region_state_key(region_id);
<<<<<<< HEAD
        let region_state: RegionLocalState =
            match box_try!(self.engines.kv.get_msg_cf(CF_RAFT, &region_key)) {
=======
        let mut region_state: RegionLocalState =
            match box_try!(self.engine.get_msg_cf(CF_RAFT, &region_key)) {
>>>>>>> 7f6c4c6d
                Some(state) => state,
                None => {
                    return Err(box_err!(
                        "failed to get region_state from {}",
                        log_wrappers::Value::key(&region_key)
                    ));
                }
            };
        Ok((region_state, region_key))
    }

    fn get_apply_state(&self, region_id: u64) -> Result<RaftApplyState> {
        let state_key = keys::apply_state_key(region_id);
        let apply_state: RaftApplyState =
            match box_try!(self.engine.get_msg_cf(CF_RAFT, &state_key)) {
                Some(state) => state,
                None => {
                    return Err(box_err!(
                        "failed to get raftstate from {}",
                        log_wrappers::Value::key(&state_key)
                    ));
                }
            };
        Ok(apply_state)
    }

    /// Applies snapshot data of the Region.
    fn apply_snap(&mut self, task: TiFlashApplyTask) -> Result<()> {
        let region_id = task.region_id;
        let peer_id = task.peer_id;
        let abort = task.status;
        info!("begin apply snap data"; "region_id" => region_id);
        fail_point!("region_apply_snap", |_| { Ok(()) });
        check_abort(&abort)?;
        let (mut region_state, region_key) = self.get_region_state(region_id)?;
        // clear up origin data.
        let region = region_state.get_region().clone();
        let start_key = keys::enc_start_key(&region);
        let end_key = keys::enc_end_key(&region);
        check_abort(&abort)?;
        self.cleanup_overlap_ranges(&start_key, &end_key)?;
        self.delete_all_in_range(&[Range::new(&start_key, &end_key)])?;
        check_abort(&abort)?;
        fail_point!("apply_snap_cleanup_range");

        let apply_state = self.get_apply_state(region_id)?;
        let term = apply_state.get_truncated_state().get_term();
        let idx = apply_state.get_truncated_state().get_index();
        let snap_key = SnapKey::new(region_id, term, idx);
        self.mgr.register(snap_key.clone(), SnapEntry::Applying);
        defer!({
            self.mgr.deregister(&snap_key, &SnapEntry::Applying);
        });
        check_abort(&abort)?;
        let timer = Instant::now();
<<<<<<< HEAD
        if let Some(snap) = task.pre_handled_snap {
            info!(
                "apply data with pre handled snap";
                "region_id" => region_id,
            );
            assert_eq!(idx, snap.index);
            assert_eq!(term, snap.term);
            tiflash_ffi::get_tiflash_server_helper().apply_pre_handled_snapshot(snap.inner);
        } else {
            info!(
                "apply data to tiflash";
                "region_id" => region_id,
            );
            let s = box_try!(self.mgr.get_concrete_snapshot_for_applying(&snap_key));
            if !s.exists() {
                return Err(box_err!("missing snapshot file {}", s.path()));
            }
            check_abort(&abort)?;
            s.apply_to_tiflash(&region, peer_id, idx, term);
        }
=======
        let options = ApplyOptions {
            db: self.engine.clone(),
            region,
            abort: Arc::clone(&abort),
            write_batch_size: self.batch_size,
            coprocessor_host: self.coprocessor_host.clone(),
        };
        s.apply(options)?;
>>>>>>> 7f6c4c6d

        let mut wb = self.engine.write_batch();
        region_state.set_state(PeerState::Normal);
        box_try!(wb.put_msg_cf(CF_RAFT, &region_key, &region_state));
        box_try!(wb.delete_cf(CF_RAFT, &keys::snapshot_raft_state_key(region_id)));
        self.engine.write(&wb).unwrap_or_else(|e| {
            panic!("{} failed to save apply_snap result: {:?}", region_id, e);
        });
        info!(
            "apply new data";
            "region_id" => region_id,
            "time_takes" => ?timer.elapsed(),
        );
        Ok(())
    }

    /// Tries to apply the snapshot of the specified Region. It calls `apply_snap` to do the actual work.
    fn handle_apply(&mut self, task: TiFlashApplyTask) {
        let status = task.status.clone();
        let region_id = task.region_id;
        status.compare_and_swap(JOB_STATUS_PENDING, JOB_STATUS_RUNNING, Ordering::SeqCst);
        SNAP_COUNTER.apply.all.inc();
        // let apply_histogram = SNAP_HISTOGRAM.with_label_values(&["apply"]);
        // let timer = apply_histogram.start_coarse_timer();
        let start = tikv_util::time::Instant::now();

        match self.apply_snap(task) {
            Ok(()) => {
                status.swap(JOB_STATUS_FINISHED, Ordering::SeqCst);
                SNAP_COUNTER.apply.success.inc();
            }
            Err(Error::Abort) => {
                warn!("applying snapshot is aborted"; "region_id" => region_id);
                assert_eq!(
                    status.swap(JOB_STATUS_CANCELLED, Ordering::SeqCst),
                    JOB_STATUS_CANCELLING
                );
                SNAP_COUNTER.apply.abort.inc();
            }
            Err(e) => {
                error!(%e; "failed to apply snap!!!");
                status.swap(JOB_STATUS_FAILED, Ordering::SeqCst);
                SNAP_COUNTER.apply.fail.inc();
            }
        }

        SNAP_HISTOGRAM.apply.observe(start.elapsed_secs());
    }

    /// Cleans up the data within the range.
    fn cleanup_range(&self, ranges: &[Range]) -> Result<()> {
        self.engine
            .delete_all_in_range(DeleteStrategy::DeleteFiles, &ranges)
            .unwrap_or_else(|e| {
                error!("failed to delete files in range"; "err" => %e);
            });
        self.delete_all_in_range(ranges)?;
        self.engine
            .delete_all_in_range(DeleteStrategy::DeleteBlobs, &ranges)
            .unwrap_or_else(|e| {
                error!("failed to delete files in range"; "err" => %e);
            });
        Ok(())
    }

    /// Gets the overlapping ranges and cleans them up.
    fn cleanup_overlap_ranges(&mut self, start_key: &[u8], end_key: &[u8]) -> Result<()> {
        let overlap_ranges = self
            .pending_delete_ranges
            .drain_overlap_ranges(start_key, end_key);
        if overlap_ranges.is_empty() {
            return Ok(());
        }
        let oldest_sequence = self
            .engine
            .get_oldest_snapshot_sequence_number()
            .unwrap_or(u64::MAX);
        let mut ranges = Vec::with_capacity(overlap_ranges.len());
        let mut df_ranges = Vec::with_capacity(overlap_ranges.len());
        for (region_id, start_key, end_key, stale_sequence) in overlap_ranges.iter() {
            // `DeleteFiles` may break current rocksdb snapshots consistency,
            // so do not use it unless we can make sure there is no reader of the destroyed peer anymore.
            if *stale_sequence < oldest_sequence {
                df_ranges.push(Range::new(start_key, end_key));
            } else {
                SNAP_COUNTER_VEC
                    .with_label_values(&["overlap", "not_delete_files"])
                    .inc();
            }
            info!("delete data in range because of overlap"; "region_id" => region_id,
                  "start_key" => log_wrappers::Value::key(start_key),
                  "end_key" => log_wrappers::Value::key(end_key));
            ranges.push(Range::new(start_key, end_key));
        }
        self.engine
            .delete_all_in_range(DeleteStrategy::DeleteFiles, &df_ranges)
            .unwrap_or_else(|e| {
                error!("failed to delete files in range"; "err" => %e);
            });

        self.delete_all_in_range(&ranges)
    }

    /// Inserts a new pending range, and it will be cleaned up with some delay.
    fn insert_pending_delete_range(&mut self, region_id: u64, start_key: &[u8], end_key: &[u8]) {
        if let Err(e) = self.cleanup_overlap_ranges(start_key, end_key) {
            warn!("cleanup_overlap_ranges failed";
                "region_id" => region_id,
                "start_key" => log_wrappers::Value::key(start_key),
                "end_key" => log_wrappers::Value::key(end_key),
                "err" => %e,
            );
        } else {
            info!("register deleting data in range";
                "region_id" => region_id,
                "start_key" => log_wrappers::Value::key(start_key),
                "end_key" => log_wrappers::Value::key(end_key),
            );
        }

        let seq = self.engine.get_latest_sequence_number();
        self.pending_delete_ranges
            .insert(region_id, start_key, end_key, seq);
    }

    /// Cleans up stale ranges.
    fn clean_stale_ranges(&mut self) {
        STALE_PEER_PENDING_DELETE_RANGE_GAUGE.set(self.pending_delete_ranges.len() as f64);

        let oldest_sequence = self
            .engine
            .get_oldest_snapshot_sequence_number()
            .unwrap_or(u64::MAX);
        let mut cleanup_ranges: Vec<(u64, Vec<u8>, Vec<u8>)> = self
            .pending_delete_ranges
            .stale_ranges(oldest_sequence)
            .map(|(region_id, s, e)| (region_id, s.to_vec(), e.to_vec()))
            .collect();
        cleanup_ranges.sort_by(|a, b| a.1.cmp(&b.1));
        while cleanup_ranges.len() > CLEANUP_MAX_REGION_COUNT {
            cleanup_ranges.pop();
        }
        let ranges: Vec<Range> = cleanup_ranges
            .iter()
            .map(|(region_id, start, end)| {
                info!("delete data in range because of stale"; "region_id" => region_id,
                  "start_key" => log_wrappers::Value::key(start),
                  "end_key" => log_wrappers::Value::key(end));
                Range::new(start, end)
            })
            .collect();
        if let Err(e) = self.cleanup_range(&ranges) {
            error!("failed to cleanup stale range"; "err" => %e);
            return;
        }
        for (_, key, _) in cleanup_ranges {
            assert!(
                self.pending_delete_ranges.remove(&key).is_some(),
                "cleanup pending_delete_ranges {} should exist",
                log_wrappers::Value::key(&key)
            );
        }
    }

    /// Checks the number of files at level 0 to avoid write stall after ingesting sst.
    /// Returns true if the ingestion causes write stall.
    fn ingest_maybe_stall(&self) -> bool {
        for cf in SNAPSHOT_CFS {
            // no need to check lock cf
            if plain_file_used(cf) {
                continue;
            }
            if self.engine.ingest_maybe_slowdown_writes(cf).expect("cf") {
                return true;
            }
        }
        false
    }

    fn delete_all_in_range(&self, ranges: &[Range]) -> Result<()> {
        for cf in self.engine.cf_names() {
            let strategy = if cf == CF_LOCK {
                DeleteStrategy::DeleteByKey
            } else if self.use_delete_range {
                DeleteStrategy::DeleteByRange
            } else {
                DeleteStrategy::DeleteByWriter {
                    sst_path: self.mgr.get_temp_path_for_ingest(),
                }
            };
            box_try!(self.engine.delete_ranges_cf(cf, strategy, ranges));
        }

        Ok(())
    }
}

pub struct Runner<EK, R>
where
    EK: KvEngine,
{
    pool: ThreadPool<TaskCell>,
    ctx: SnapContext<EK, R>,
    // we may delay some apply tasks if level 0 files to write stall threshold,
    // pending_applies records all delayed apply task, and will check again later
<<<<<<< HEAD
    pending_applies: VecDeque<TiFlashApplyTask>,
    opt_pre_handle_snap: bool,
=======
    pending_applies: VecDeque<Task<EK::Snapshot>>,
    clean_stale_tick: usize,
    clean_stale_check_interval: Duration,
>>>>>>> 7f6c4c6d
}

impl<EK, R> Runner<EK, R>
where
    EK: KvEngine,
    R: CasualRouter<EK>,
{
    pub fn new(
        engine: EK,
        mgr: SnapManager,
        snap_handle_pool_size: usize,
        use_delete_range: bool,
        coprocessor_host: CoprocessorHost<EK>,
        router: R,
<<<<<<< HEAD
    ) -> Runner<EK, ER, R> {
        let (pool_size, opt_pre_handle_snap) = if snap_handle_pool_size == 0 {
            (GENERATE_POOL_SIZE, false)
        } else {
            (snap_handle_pool_size, true)
        };
        info!("create region runner"; "pool_size" => pool_size, "opt_pre_handle_snap" => opt_pre_handle_snap);

=======
    ) -> Runner<EK, R> {
>>>>>>> 7f6c4c6d
        Runner {
            pool: Builder::new(thd_name!("snap-handle-pool"))
                .max_thread_count(pool_size)
                .build_future_pool(),
            ctx: SnapContext {
                engine,
                mgr,
                use_delete_range,
                pending_delete_ranges: PendingDeleteRanges::default(),
                coprocessor_host,
                router,
            },
            pending_applies: VecDeque::new(),
<<<<<<< HEAD
            opt_pre_handle_snap,
=======
            clean_stale_tick: 0,
            clean_stale_check_interval: Duration::from_millis(PENDING_APPLY_CHECK_INTERVAL),
>>>>>>> 7f6c4c6d
        }
    }

    /// Tries to apply pending tasks if there is some.
    fn handle_pending_applies(&mut self) {
        fail_point!("apply_pending_snapshot", |_| {});
        while !self.pending_applies.is_empty() {
            let mut stop = true;
            match self.pending_applies.front().unwrap().recv.try_recv() {
                Ok(pre_handled_snap) => {
                    let mut snap = self.pending_applies.pop_front().unwrap();
                    stop = pre_handled_snap.as_ref().map_or(false, |s| !s.empty);
                    snap.pre_handled_snap = pre_handled_snap;
                    self.ctx.handle_apply(snap);
                }
                Err(TryRecvError::Disconnected) => {
                    let snap = self.pending_applies.pop_front().unwrap();
                    self.ctx.handle_apply(snap);
                }
                Err(TryRecvError::Empty) => {}
            }
            if stop {
                break;
            }
        }
    }
}

impl<EK, R> Runnable for Runner<EK, R>
where
    EK: KvEngine,
    R: CasualRouter<EK> + Send + Clone + 'static,
{
    type Task = Task<EK::Snapshot>;

    fn run(&mut self, task: Task<EK::Snapshot>) {
        match task {
            Task::Gen {
                region_id,
                last_applied_index_term,
                last_applied_state,
                kv_snap,
                notifier,
            } => {
                // It is safe for now to handle generating and applying snapshot concurrently,
                // but it may not when merge is implemented.
                let ctx = self.ctx.clone();

                self.pool.spawn(async move {
                    tikv_alloc::add_thread_memory_accessor();
                    ctx.handle_gen(
                        region_id,
                        last_applied_index_term,
                        last_applied_state,
                        kv_snap,
                        notifier,
                    );
                    tikv_alloc::remove_thread_memory_accessor();
                });
            }
            Task::Apply {
                region_id,
                peer_id,
                status,
            } => {
                let (sender, receiver) = mpsc::channel();
                let ctx = self.ctx.clone();
                let abort = status.clone();
                if self.opt_pre_handle_snap {
                    self.pool.spawn(async move {
                        let _ = ctx
                            .pre_handle_snapshot(region_id, peer_id, abort)
                            .map_or_else(|_| sender.send(None), |s| sender.send(Some(s)));
                    });
                } else {
                    sender.send(None).unwrap();
                }

                self.pending_applies.push_back(TiFlashApplyTask {
                    region_id,
                    peer_id,
                    status,
                    recv: receiver,
                    pre_handled_snap: None,
                });
            }
            Task::Destroy {
                region_id,
                start_key,
                end_key,
            } => {
                fail_point!("on_region_worker_destroy", true, |_| {});
                // try to delay the range deletion because
                // there might be a coprocessor request related to this range
                self.ctx
                    .insert_pending_delete_range(region_id, &start_key, &end_key);

                // try to delete stale ranges if there are any
                if !self.ctx.ingest_maybe_stall() {
                    self.ctx.clean_stale_ranges();
                }
            }
        }
    }

    fn shutdown(&mut self) {
        self.pool.shutdown();
    }
}

impl<EK, R> RunnableWithTimer for Runner<EK, R>
where
    EK: KvEngine,
    R: CasualRouter<EK> + Send + Clone + 'static,
{
    fn on_timeout(&mut self) {
        self.handle_pending_applies();
        self.clean_stale_tick += 1;
        if self.clean_stale_tick >= STALE_PEER_CHECK_TICK {
            self.ctx.clean_stale_ranges();
            self.clean_stale_tick = 0;
        }
    }

    fn get_interval(&self) -> Duration {
        self.clean_stale_check_interval
    }
}

#[cfg(test)]
mod tests {
    use std::io;
    use std::sync::atomic::AtomicUsize;
    use std::sync::{mpsc, Arc};
    use std::thread;
    use std::time::Duration;

    use crate::coprocessor::CoprocessorHost;
    use crate::store::peer_storage::JOB_STATUS_PENDING;
    use crate::store::snap::tests::get_test_db_for_regions;
    use crate::store::worker::RegionRunner;
    use crate::store::{CasualMessage, SnapKey, SnapManager};
    use engine_test::ctor::CFOptions;
    use engine_test::ctor::ColumnFamilyOptions;
    use engine_test::kv::{KvTestEngine, KvTestSnapshot};
    use engine_traits::KvEngine;
    use engine_traits::{
        CFNamesExt, CompactExt, MiscExt, Mutable, Peekable, SyncMutable, WriteBatchExt,
    };
    use engine_traits::{CF_DEFAULT, CF_RAFT};
    use kvproto::raft_serverpb::{PeerState, RaftApplyState, RegionLocalState};
    use raft::eraftpb::Entry;
    use tempfile::Builder;
    use tikv_util::worker::{LazyWorker, Worker};

    use super::PendingDeleteRanges;
    use super::Task;

    fn insert_range(
        pending_delete_ranges: &mut PendingDeleteRanges,
        id: u64,
        s: &str,
        e: &str,
        stale_sequence: u64,
    ) {
        pending_delete_ranges.insert(id, s.as_bytes(), e.as_bytes(), stale_sequence);
    }

    #[test]
    #[allow(clippy::string_lit_as_bytes)]
    fn test_pending_delete_ranges() {
        let mut pending_delete_ranges = PendingDeleteRanges::default();
        let id = 0;

        let timeout1 = 10;
        insert_range(&mut pending_delete_ranges, id, "a", "c", timeout1);
        insert_range(&mut pending_delete_ranges, id, "m", "n", timeout1);
        insert_range(&mut pending_delete_ranges, id, "x", "z", timeout1);
        insert_range(&mut pending_delete_ranges, id + 1, "f", "i", timeout1);
        insert_range(&mut pending_delete_ranges, id + 1, "p", "t", timeout1);
        assert_eq!(pending_delete_ranges.len(), 5);

        //  a____c    f____i    m____n    p____t    x____z
        //              g___________________q
        // when we want to insert [g, q), we first extract overlap ranges,
        // which are [f, i), [m, n), [p, t)
        let timeout2 = 12;
        let overlap_ranges =
            pending_delete_ranges.drain_overlap_ranges(&b"g".to_vec(), &b"q".to_vec());
        assert_eq!(
            overlap_ranges,
            [
                (id + 1, b"f".to_vec(), b"i".to_vec(), timeout1),
                (id, b"m".to_vec(), b"n".to_vec(), timeout1),
                (id + 1, b"p".to_vec(), b"t".to_vec(), timeout1),
            ]
        );
        assert_eq!(pending_delete_ranges.len(), 2);
        insert_range(&mut pending_delete_ranges, id + 2, "g", "q", timeout2);
        assert_eq!(pending_delete_ranges.len(), 3);

        // at t1, [a, c) and [x, z) will timeout
        {
            let now = 11;
            let ranges: Vec<_> = pending_delete_ranges.stale_ranges(now).collect();
            assert_eq!(
                ranges,
                [
                    (id, "a".as_bytes(), "c".as_bytes()),
                    (id, "x".as_bytes(), "z".as_bytes()),
                ]
            );
            for start_key in ranges
                .into_iter()
                .map(|(_, start, _)| start.to_vec())
                .collect::<Vec<Vec<u8>>>()
            {
                pending_delete_ranges.remove(&start_key);
            }
            assert_eq!(pending_delete_ranges.len(), 1);
        }

        // at t2, [g, q) will timeout
        {
            let now = 14;
            let ranges: Vec<_> = pending_delete_ranges.stale_ranges(now).collect();
            assert_eq!(ranges, [(id + 2, "g".as_bytes(), "q".as_bytes())]);
            for start_key in ranges
                .into_iter()
                .map(|(_, start, _)| start.to_vec())
                .collect::<Vec<Vec<u8>>>()
            {
                pending_delete_ranges.remove(&start_key);
            }
            assert_eq!(pending_delete_ranges.len(), 0);
        }
    }

    #[test]
    fn test_stale_peer() {
        let temp_dir = Builder::new().prefix("test_stale_peer").tempdir().unwrap();
        let engine = get_test_db_for_regions(&temp_dir, None, None, None, None, &[1]).unwrap();

        let snap_dir = Builder::new().prefix("snap_dir").tempdir().unwrap();
        let mgr = SnapManager::new(snap_dir.path().to_str().unwrap());
        let bg_worker = Worker::new("region-worker");
        let mut worker: LazyWorker<Task<KvTestSnapshot>> = bg_worker.lazy_build("region-worker");
        let sched = worker.scheduler();
        let (router, _) = mpsc::sync_channel(11);
        let mut runner = RegionRunner::new(
            engine.kv.clone(),
            mgr,
            0,
            false,
            CoprocessorHost::<KvTestEngine>::default(),
            router,
        );
        runner.clean_stale_check_interval = Duration::from_millis(100);

        let mut ranges = vec![];
        for i in 0..10 {
            let mut key = b"k0".to_vec();
            key.extend_from_slice(i.to_string().as_bytes());
            engine.kv.put(&key, b"v1").unwrap();
            ranges.push(key);
        }
        engine.kv.put(b"k1", b"v1").unwrap();
        let snap = engine.kv.snapshot();
        engine.kv.put(b"k2", b"v2").unwrap();

        sched
            .schedule(Task::Destroy {
                region_id: 1,
                start_key: b"k1".to_vec(),
                end_key: b"k2".to_vec(),
            })
            .unwrap();
        for i in 0..9 {
            sched
                .schedule(Task::Destroy {
                    region_id: i as u64 + 2,
                    start_key: ranges[i].clone(),
                    end_key: ranges[i + 1].clone(),
                })
                .unwrap();
        }
        worker.start_with_timer(runner);
        thread::sleep(Duration::from_millis(20));
        drop(snap);
        thread::sleep(Duration::from_millis(200));
        assert!(engine.kv.get_value(b"k1").unwrap().is_none());
        assert_eq!(engine.kv.get_value(b"k2").unwrap().unwrap(), b"v2");
        for i in 0..9 {
            assert!(engine.kv.get_value(&ranges[i]).unwrap().is_none());
        }
    }

    #[test]
    fn test_pending_applies() {
        let temp_dir = Builder::new()
            .prefix("test_pending_applies")
            .tempdir()
            .unwrap();

        let mut cf_opts = ColumnFamilyOptions::new();
        cf_opts.set_level_zero_slowdown_writes_trigger(5);
        cf_opts.set_disable_auto_compactions(true);
        let kv_cfs_opts = vec![
            CFOptions::new("default", cf_opts.clone()),
            CFOptions::new("write", cf_opts.clone()),
            CFOptions::new("lock", cf_opts.clone()),
            CFOptions::new("raft", cf_opts.clone()),
        ];
        let raft_cfs_opt = CFOptions::new(CF_DEFAULT, cf_opts);
        let engine = get_test_db_for_regions(
            &temp_dir,
            None,
            Some(raft_cfs_opt),
            None,
            Some(kv_cfs_opts),
            &[1, 2, 3, 4, 5, 6],
        )
        .unwrap();

        for cf_name in engine.kv.cf_names() {
            for i in 0..6 {
                engine.kv.put_cf(cf_name, &[i], &[i]).unwrap();
                engine.kv.put_cf(cf_name, &[i + 1], &[i + 1]).unwrap();
                engine.kv.flush_cf(cf_name, true).unwrap();
                // check level 0 files
                assert_eq!(
                    engine
                        .kv
                        .get_cf_num_files_at_level(cf_name, 0)
                        .unwrap()
                        .unwrap(),
                    u64::from(i) + 1
                );
            }
        }

        let snap_dir = Builder::new().prefix("snap_dir").tempdir().unwrap();
        let mgr = SnapManager::new(snap_dir.path().to_str().unwrap());
        let bg_worker = Worker::new("snap-manager");
        let mut worker = bg_worker.lazy_build("snapshot-worker");
        let sched = worker.scheduler();
        let (router, receiver) = mpsc::sync_channel(1);
        let runner = RegionRunner::new(
            engine.kv.clone(),
            mgr,
            0,
            true,
            CoprocessorHost::<KvTestEngine>::default(),
            router,
        );
        worker.start_with_timer(runner);

        let gen_and_apply_snap = |id: u64| {
            // construct snapshot
            let (tx, rx) = mpsc::sync_channel(1);
            let apply_state: RaftApplyState = engine
                .kv
                .get_msg_cf(CF_RAFT, &keys::apply_state_key(id))
                .unwrap()
                .unwrap();
            let idx = apply_state.get_applied_index();
            let entry = engine
                .raft
                .get_msg::<Entry>(&keys::raft_log_key(id, idx))
                .unwrap()
                .unwrap();
            sched
                .schedule(Task::Gen {
                    region_id: id,
                    kv_snap: engine.kv.snapshot(),
                    last_applied_index_term: entry.get_term(),
                    last_applied_state: apply_state,
                    notifier: tx,
                })
                .unwrap();
            let s1 = rx.recv().unwrap();
            match receiver.recv() {
                Ok((region_id, CasualMessage::SnapshotGenerated)) => {
                    assert_eq!(region_id, id);
                }
                msg => panic!("expected SnapshotGenerated, but got {:?}", msg),
            }
            let data = s1.get_data();
            let key = SnapKey::from_snap(&s1).unwrap();
            let mgr = SnapManager::new(snap_dir.path().to_str().unwrap());
            let mut s2 = mgr.get_snapshot_for_sending(&key).unwrap();
            let mut s3 = mgr.get_snapshot_for_receiving(&key, &data[..]).unwrap();
            io::copy(&mut s2, &mut s3).unwrap();
            s3.save().unwrap();

            // set applying state
            let mut wb = engine.kv.write_batch();
            let region_key = keys::region_state_key(id);
            let mut region_state = engine
                .kv
                .get_msg_cf::<RegionLocalState>(CF_RAFT, &region_key)
                .unwrap()
                .unwrap();
            region_state.set_state(PeerState::Applying);
            wb.put_msg_cf(CF_RAFT, &region_key, &region_state).unwrap();
            engine.kv.write(&wb).unwrap();

            // apply snapshot
            let status = Arc::new(AtomicUsize::new(JOB_STATUS_PENDING));
            sched
                .schedule(Task::Apply {
                    region_id: id,
                    status,
                })
                .unwrap();
        };
        let wait_apply_finish = |id: u64| {
            let region_key = keys::region_state_key(id);
            loop {
                thread::sleep(Duration::from_millis(100));
                if engine
                    .kv
                    .get_msg_cf::<RegionLocalState>(CF_RAFT, &region_key)
                    .unwrap()
                    .unwrap()
                    .get_state()
                    == PeerState::Normal
                {
                    break;
                }
            }
        };

        // snapshot will not ingest cause already write stall
        gen_and_apply_snap(1);
        assert_eq!(
            engine
                .kv
                .get_cf_num_files_at_level(CF_DEFAULT, 0)
                .unwrap()
                .unwrap(),
            6
        );

        // compact all files to the bottomest level
        engine.kv.compact_files_in_range(None, None, None).unwrap();
        assert_eq!(
            engine
                .kv
                .get_cf_num_files_at_level(CF_DEFAULT, 0)
                .unwrap()
                .unwrap(),
            0
        );

        wait_apply_finish(1);

        // the pending apply task should be finished and snapshots are ingested.
        // note that when ingest sst, it may flush memtable if overlap,
        // so here will two level 0 files.
        assert_eq!(
            engine
                .kv
                .get_cf_num_files_at_level(CF_DEFAULT, 0)
                .unwrap()
                .unwrap(),
            2
        );

        // no write stall, ingest without delay
        gen_and_apply_snap(2);
        wait_apply_finish(2);
        assert_eq!(
            engine
                .kv
                .get_cf_num_files_at_level(CF_DEFAULT, 0)
                .unwrap()
                .unwrap(),
            4
        );

        // snapshot will not ingest cause it may cause write stall
        gen_and_apply_snap(3);
        assert_eq!(
            engine
                .kv
                .get_cf_num_files_at_level(CF_DEFAULT, 0)
                .unwrap()
                .unwrap(),
            4
        );
        gen_and_apply_snap(4);
        assert_eq!(
            engine
                .kv
                .get_cf_num_files_at_level(CF_DEFAULT, 0)
                .unwrap()
                .unwrap(),
            4
        );
        gen_and_apply_snap(5);
        assert_eq!(
            engine
                .kv
                .get_cf_num_files_at_level(CF_DEFAULT, 0)
                .unwrap()
                .unwrap(),
            4
        );

        // compact all files to the bottomest level
        engine.kv.compact_files_in_range(None, None, None).unwrap();
        assert_eq!(
            engine
                .kv
                .get_cf_num_files_at_level(CF_DEFAULT, 0)
                .unwrap()
                .unwrap(),
            0
        );

        // make sure have checked pending applies
        wait_apply_finish(4);

        // before two pending apply tasks should be finished and snapshots are ingested
        // and one still in pending.
        assert_eq!(
            engine
                .kv
                .get_cf_num_files_at_level(CF_DEFAULT, 0)
                .unwrap()
                .unwrap(),
            4
        );

        // make sure have checked pending applies
        engine.kv.compact_files_in_range(None, None, None).unwrap();
        assert_eq!(
            engine
                .kv
                .get_cf_num_files_at_level(CF_DEFAULT, 0)
                .unwrap()
                .unwrap(),
            0
        );
        wait_apply_finish(5);

        // the last one pending task finished
        assert_eq!(
            engine
                .kv
                .get_cf_num_files_at_level(CF_DEFAULT, 0)
                .unwrap()
                .unwrap(),
            2
        );
    }
}<|MERGE_RESOLUTION|>--- conflicted
+++ resolved
@@ -36,11 +36,8 @@
 
 // used to periodically check whether we should delete a stale peer's range in region runner
 
-#[cfg(test)]
-pub const STALE_PEER_CHECK_TICK: usize = 1; // 1000 milliseconds
-
 #[cfg(not(test))]
-pub const STALE_PEER_CHECK_TICK: usize = 10; // 10000 milliseconds
+pub const STALE_PEER_CHECK_TICK: usize = 500; // 10000 milliseconds
 
 // used to periodically check whether schedule pending applies in region runner
 pub const PENDING_APPLY_CHECK_INTERVAL: u64 = 20;
@@ -230,12 +227,7 @@
 where
     EK: KvEngine,
 {
-<<<<<<< HEAD
-    engines: Engines<EK, ER>,
-=======
     engine: EK,
-    batch_size: usize,
->>>>>>> 7f6c4c6d
     mgr: SnapManager,
     use_delete_range: bool,
     pending_delete_ranges: PendingDeleteRanges,
@@ -344,13 +336,8 @@
 
     fn get_region_state(&self, region_id: u64) -> Result<(RegionLocalState, [u8; 11])> {
         let region_key = keys::region_state_key(region_id);
-<<<<<<< HEAD
         let region_state: RegionLocalState =
-            match box_try!(self.engines.kv.get_msg_cf(CF_RAFT, &region_key)) {
-=======
-        let mut region_state: RegionLocalState =
             match box_try!(self.engine.get_msg_cf(CF_RAFT, &region_key)) {
->>>>>>> 7f6c4c6d
                 Some(state) => state,
                 None => {
                     return Err(box_err!(
@@ -406,7 +393,6 @@
         });
         check_abort(&abort)?;
         let timer = Instant::now();
-<<<<<<< HEAD
         if let Some(snap) = task.pre_handled_snap {
             info!(
                 "apply data with pre handled snap";
@@ -427,16 +413,6 @@
             check_abort(&abort)?;
             s.apply_to_tiflash(&region, peer_id, idx, term);
         }
-=======
-        let options = ApplyOptions {
-            db: self.engine.clone(),
-            region,
-            abort: Arc::clone(&abort),
-            write_batch_size: self.batch_size,
-            coprocessor_host: self.coprocessor_host.clone(),
-        };
-        s.apply(options)?;
->>>>>>> 7f6c4c6d
 
         let mut wb = self.engine.write_batch();
         region_state.set_state(PeerState::Normal);
@@ -642,14 +618,10 @@
     ctx: SnapContext<EK, R>,
     // we may delay some apply tasks if level 0 files to write stall threshold,
     // pending_applies records all delayed apply task, and will check again later
-<<<<<<< HEAD
     pending_applies: VecDeque<TiFlashApplyTask>,
     opt_pre_handle_snap: bool,
-=======
-    pending_applies: VecDeque<Task<EK::Snapshot>>,
     clean_stale_tick: usize,
     clean_stale_check_interval: Duration,
->>>>>>> 7f6c4c6d
 }
 
 impl<EK, R> Runner<EK, R>
@@ -664,8 +636,7 @@
         use_delete_range: bool,
         coprocessor_host: CoprocessorHost<EK>,
         router: R,
-<<<<<<< HEAD
-    ) -> Runner<EK, ER, R> {
+    ) -> Runner<EK, R> {
         let (pool_size, opt_pre_handle_snap) = if snap_handle_pool_size == 0 {
             (GENERATE_POOL_SIZE, false)
         } else {
@@ -673,9 +644,6 @@
         };
         info!("create region runner"; "pool_size" => pool_size, "opt_pre_handle_snap" => opt_pre_handle_snap);
 
-=======
-    ) -> Runner<EK, R> {
->>>>>>> 7f6c4c6d
         Runner {
             pool: Builder::new(thd_name!("snap-handle-pool"))
                 .max_thread_count(pool_size)
@@ -689,12 +657,9 @@
                 router,
             },
             pending_applies: VecDeque::new(),
-<<<<<<< HEAD
             opt_pre_handle_snap,
-=======
             clean_stale_tick: 0,
             clean_stale_check_interval: Duration::from_millis(PENDING_APPLY_CHECK_INTERVAL),
->>>>>>> 7f6c4c6d
         }
     }
 
