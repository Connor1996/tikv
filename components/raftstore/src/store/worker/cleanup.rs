--- conflicted
+++ resolved
@@ -5,6 +5,7 @@
 use super::cleanup_sst::{Runner as CleanupSSTRunner, Task as CleanupSSTTask};
 
 use crate::store::StoreRouter;
+use engine_traits::KvEngine;
 use pd_client::PdClient;
 use tikv_util::worker::Runnable;
 
@@ -20,48 +21,28 @@
     }
 }
 
-<<<<<<< HEAD
-pub struct Runner<C, S> {
-    cleanup_sst: CleanupSSTRunner<C, S>,
-=======
 pub struct Runner<E, C, S>
 where
     E: KvEngine,
     S: StoreRouter<E>,
 {
-    compact: CompactRunner<E>,
     cleanup_sst: CleanupSSTRunner<E, C, S>,
->>>>>>> fd24cc9e
 }
 
-impl<C, S> Runner<C, S>
+impl<E, C, S> Runner<E, C, S>
 where
     E: KvEngine,
     C: PdClient,
     S: StoreRouter<E>,
 {
-<<<<<<< HEAD
-    pub fn new(cleanup_sst: CleanupSSTRunner<C, S>) -> Runner<C, S> {
+    pub fn new(cleanup_sst: CleanupSSTRunner<E, C, S>) -> Runner<E, C, S> {
         Runner { cleanup_sst }
     }
 }
 
-impl<C, S> Runnable<Task> for Runner<C, S>
-=======
-    pub fn new(
-        compact: CompactRunner<E>,
-        cleanup_sst: CleanupSSTRunner<E, C, S>,
-    ) -> Runner<E, C, S> {
-        Runner {
-            compact,
-            cleanup_sst,
-        }
-    }
-}
-
 impl<E, C, S> Runnable for Runner<E, C, S>
->>>>>>> fd24cc9e
 where
+    E: KvEngine,
     C: PdClient,
     S: StoreRouter<E>,
 {
