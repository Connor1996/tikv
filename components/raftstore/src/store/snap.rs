--- conflicted
+++ resolved
@@ -212,15 +212,11 @@
     false
 }
 
-<<<<<<< HEAD
 fn gen_snapshot_meta(
     cf_files: &[CfFile],
     for_balance: bool,
     for_witness: bool,
 ) -> RaftStoreResult<SnapshotMeta> {
-=======
-fn gen_snapshot_meta(cf_files: &[CfFile], for_balance: bool) -> RaftStoreResult<SnapshotMeta> {
->>>>>>> 66edf9c2
     let mut meta = Vec::with_capacity(cf_files.len());
     for cf_file in cf_files {
         if !SNAPSHOT_CFS.iter().any(|cf| cf_file.cf == *cf) {
@@ -249,10 +245,7 @@
     let mut snapshot_meta = SnapshotMeta::default();
     snapshot_meta.set_cf_files(meta.into());
     snapshot_meta.set_for_balance(for_balance);
-<<<<<<< HEAD
     snapshot_meta.set_for_witness(for_witness);
-=======
->>>>>>> 66edf9c2
     Ok(snapshot_meta)
 }
 
@@ -860,10 +853,7 @@
         region: &Region,
         allow_multi_files_snapshot: bool,
         for_balance: bool,
-<<<<<<< HEAD
         for_witness: bool,
-=======
->>>>>>> 66edf9c2
     ) -> RaftStoreResult<()>
     where
         EK: KvEngine,
@@ -949,15 +939,11 @@
         }
 
         // save snapshot meta to meta file
-<<<<<<< HEAD
         self.meta_file.meta = Some(gen_snapshot_meta(
             &self.cf_files[..],
             for_balance,
             for_witness,
         )?);
-=======
-        self.meta_file.meta = Some(gen_snapshot_meta(&self.cf_files[..], for_balance)?);
->>>>>>> 66edf9c2
         self.save_meta_file()?;
         Ok(())
     }
@@ -1062,10 +1048,7 @@
         region: &Region,
         allow_multi_files_snapshot: bool,
         for_balance: bool,
-<<<<<<< HEAD
         for_witness: bool,
-=======
->>>>>>> 66edf9c2
     ) -> RaftStoreResult<RaftSnapshotData> {
         let mut snap_data = RaftSnapshotData::default();
         snap_data.set_region(region.clone());
@@ -1077,10 +1060,7 @@
             region,
             allow_multi_files_snapshot,
             for_balance,
-<<<<<<< HEAD
             for_witness,
-=======
->>>>>>> 66edf9c2
         )?;
 
         let total_size = self.total_size();
@@ -2188,11 +2168,7 @@
             };
             cf_file.push(f);
         }
-<<<<<<< HEAD
         let meta = super::gen_snapshot_meta(&cf_file, false, false).unwrap();
-=======
-        let meta = super::gen_snapshot_meta(&cf_file, false).unwrap();
->>>>>>> 66edf9c2
         let cf_files = meta.get_cf_files();
         assert_eq!(cf_files.len(), super::SNAPSHOT_CFS.len() * 2); // each CF has two snapshot files;
         for (i, cf_file_meta) in meta.get_cf_files().iter().enumerate() {
@@ -2274,13 +2250,9 @@
         assert!(!s1.exists());
         assert_eq!(mgr_core.get_total_snap_size().unwrap(), 0);
 
-<<<<<<< HEAD
-        let mut snap_data =
-            Snapshot::build::<KvTestEngine>(&mut s1, &db, &snapshot, &region, true, false, false)
-                .unwrap();
-=======
-        let mut snap_data = s1.build(&db, &snapshot, &region, true, false).unwrap();
->>>>>>> 66edf9c2
+        let mut snap_data = s1
+            .build(&db, &snapshot, &region, true, false, false)
+            .unwrap();
 
         // Ensure that this snapshot file does exist after being built.
         assert!(s1.exists());
@@ -2380,25 +2352,17 @@
         let mut s1 = Snapshot::new_for_building(dir.path(), &key, &mgr_core).unwrap();
         assert!(!s1.exists());
 
-<<<<<<< HEAD
         let _ =
             Snapshot::build::<KvTestEngine>(&mut s1, &db, &snapshot, &region, true, false, false)
                 .unwrap();
-=======
-        let _ = s1.build(&db, &snapshot, &region, true, false).unwrap();
->>>>>>> 66edf9c2
         assert!(s1.exists());
 
         let mut s2 = Snapshot::new_for_building(dir.path(), &key, &mgr_core).unwrap();
         assert!(s2.exists());
 
-<<<<<<< HEAD
         let _ =
             Snapshot::build::<KvTestEngine>(&mut s2, &db, &snapshot, &region, true, false, false)
                 .unwrap();
-=======
-        let _ = s2.build(&db, &snapshot, &region, true, false).unwrap();
->>>>>>> 66edf9c2
         assert!(s2.exists());
     }
 
@@ -2541,13 +2505,9 @@
         let mut s1 = Snapshot::new_for_building(dir.path(), &key, &mgr_core).unwrap();
         assert!(!s1.exists());
 
-<<<<<<< HEAD
-        let _ =
-            Snapshot::build::<KvTestEngine>(&mut s1, &db, &snapshot, &region, true, false, false)
-                .unwrap();
-=======
-        let _ = s1.build(&db, &snapshot, &region, true, false).unwrap();
->>>>>>> 66edf9c2
+        let _ = s1
+            .build(&db, &snapshot, &region, true, false, false)
+            .unwrap();
         assert!(s1.exists());
 
         corrupt_snapshot_size_in(dir.path());
@@ -2556,13 +2516,9 @@
 
         let mut s2 = Snapshot::new_for_building(dir.path(), &key, &mgr_core).unwrap();
         assert!(!s2.exists());
-<<<<<<< HEAD
-        let snap_data =
-            Snapshot::build::<KvTestEngine>(&mut s2, &db, &snapshot, &region, true, false, false)
-                .unwrap();
-=======
-        let snap_data = s2.build(&db, &snapshot, &region, true, false).unwrap();
->>>>>>> 66edf9c2
+        let snap_data = s2
+            .build(&db, &snapshot, &region, true, false, false)
+            .unwrap();
         assert!(s2.exists());
 
         let dst_dir = Builder::new()
@@ -2623,13 +2579,9 @@
         let mut s1 = Snapshot::new_for_building(dir.path(), &key, &mgr_core).unwrap();
         assert!(!s1.exists());
 
-<<<<<<< HEAD
-        let _ =
-            Snapshot::build::<KvTestEngine>(&mut s1, &db, &snapshot, &region, true, false, false)
-                .unwrap();
-=======
-        let _ = s1.build(&db, &snapshot, &region, true, false).unwrap();
->>>>>>> 66edf9c2
+        let _ = s1
+            .build(&db, &snapshot, &region, true, false, false)
+            .unwrap();
         assert!(s1.exists());
 
         assert_eq!(1, corrupt_snapshot_meta_file(dir.path()));
@@ -2638,13 +2590,9 @@
 
         let mut s2 = Snapshot::new_for_building(dir.path(), &key, &mgr_core).unwrap();
         assert!(!s2.exists());
-<<<<<<< HEAD
-        let mut snap_data =
-            Snapshot::build::<KvTestEngine>(&mut s2, &db, &snapshot, &region, true, false, false)
-                .unwrap();
-=======
-        let mut snap_data = s2.build(&db, &snapshot, &region, true, false).unwrap();
->>>>>>> 66edf9c2
+        let mut snap_data = s2
+            .build(&db, &snapshot, &region, true, false, false)
+            .unwrap();
         assert!(s2.exists());
 
         let dst_dir = Builder::new()
@@ -2706,13 +2654,9 @@
         let mgr_core = create_manager_core(&path, u64::MAX);
         let mut s1 = Snapshot::new_for_building(&path, &key1, &mgr_core).unwrap();
         let mut region = gen_test_region(1, 1, 1);
-<<<<<<< HEAD
-        let mut snap_data =
-            Snapshot::build::<KvTestEngine>(&mut s1, &db, &snapshot, &region, true, false, false)
-                .unwrap();
-=======
-        let mut snap_data = s1.build(&db, &snapshot, &region, true, false).unwrap();
->>>>>>> 66edf9c2
+        let mut snap_data = s1
+            .build(&db, &snapshot, &region, true, false, false)
+            .unwrap();
         let mut s = Snapshot::new_for_sending(&path, &key1, &mgr_core).unwrap();
         let expected_size = s.total_size();
         let mut s2 =
@@ -2784,13 +2728,9 @@
         // Ensure the snapshot being built will not be deleted on GC.
         src_mgr.register(key.clone(), SnapEntry::Generating);
         let mut s1 = src_mgr.get_snapshot_for_building(&key).unwrap();
-<<<<<<< HEAD
         let mut snap_data = s1
             .build(&db, &snapshot, &region, true, false, false)
             .unwrap();
-=======
-        let mut snap_data = s1.build(&db, &snapshot, &region, true, false).unwrap();
->>>>>>> 66edf9c2
 
         check_registry_around_deregister(&src_mgr, &key, &SnapEntry::Generating);
 
@@ -2867,28 +2807,15 @@
         let recv_key = SnapKey::new(100, 100, 100);
         let mut recv_head = {
             let mut s = snap_mgr.get_snapshot_for_building(&recv_key).unwrap();
-<<<<<<< HEAD
-            let snap_data = s
-                .build(
-                    &engine.kv,
-                    &snapshot,
-                    &gen_test_region(100, 1, 1),
-                    true,
-                    false,
-                    false,
-                )
-                .unwrap();
-            snap_data
-=======
             s.build(
                 &engine.kv,
                 &snapshot,
                 &gen_test_region(100, 1, 1),
                 true,
                 false,
+                false,
             )
             .unwrap()
->>>>>>> 66edf9c2
         };
         let recv_remain = {
             let mut data = Vec::with_capacity(1024);
@@ -2910,11 +2837,7 @@
             let region = gen_test_region(region_id, 1, 1);
             let mut s = snap_mgr.get_snapshot_for_building(&key).unwrap();
             let _ = s
-<<<<<<< HEAD
                 .build(&engine.kv, &snapshot, &region, true, false, false)
-=======
-                .build(&engine.kv, &snapshot, &region, true, false)
->>>>>>> 66edf9c2
                 .unwrap();
 
             // The first snap_size is for region 100.
@@ -2984,13 +2907,9 @@
         // correctly.
         for _ in 0..2 {
             let mut s1 = snap_mgr.get_snapshot_for_building(&key).unwrap();
-<<<<<<< HEAD
             let _ = s1
                 .build(&db, &snapshot, &region, true, false, false)
                 .unwrap();
-=======
-            let _ = s1.build(&db, &snapshot, &region, true, false).unwrap();
->>>>>>> 66edf9c2
             assert!(snap_mgr.delete_snapshot(&key, &s1, false));
         }
     }
