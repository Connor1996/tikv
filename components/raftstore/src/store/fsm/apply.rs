--- conflicted
+++ resolved
@@ -1167,30 +1167,8 @@
         if !data.is_empty() {
             if !(self.peer.is_witness && can_witness_skip(entry)) {
                 let cmd = util::parse_data_at(data, index, &self.tag);
-
-<<<<<<< HEAD
                 if apply_ctx.yield_high_latency_operation && has_high_latency_operation(&cmd) {
                     self.priority = Priority::Low;
-=======
-            if apply_ctx.yield_high_latency_operation && has_high_latency_operation(&cmd) {
-                self.priority = Priority::Low;
-            }
-            let mut has_unflushed_data =
-                self.last_flush_applied_index != self.apply_state.get_applied_index();
-            if (has_unflushed_data && should_write_to_engine(&cmd)
-                || apply_ctx.kv_wb().should_write_to_engine())
-                && apply_ctx.host.pre_persist(&self.region, false, Some(&cmd))
-            {
-                apply_ctx.commit(self);
-                if self.metrics.written_bytes >= apply_ctx.yield_msg_size
-                    || self
-                        .handle_start
-                        .as_ref()
-                        .map_or(Duration::ZERO, Instant::saturating_elapsed)
-                        >= apply_ctx.yield_duration
-                {
-                    return ApplyResult::Yield;
->>>>>>> 97ab36eb
                 }
                 let mut has_unflushed_data =
                     self.last_flush_applied_index != self.apply_state.get_applied_index();
@@ -1199,10 +1177,14 @@
                     && apply_ctx.host.pre_persist(&self.region, false, Some(&cmd))
                 {
                     apply_ctx.commit(self);
-                    if let Some(start) = self.handle_start.as_ref() {
-                        if start.saturating_elapsed() >= apply_ctx.yield_duration {
-                            return ApplyResult::Yield;
-                        }
+                    if self.metrics.written_bytes >= apply_ctx.yield_msg_size
+                        || self
+                            .handle_start
+                            .as_ref()
+                            .map_or(Duration::ZERO, Instant::saturating_elapsed)
+                            >= apply_ctx.yield_duration
+                    {
+                        return ApplyResult::Yield;
                     }
                     has_unflushed_data = false;
                 }
@@ -1965,7 +1947,6 @@
     }
 }
 
-// Validate the request and the split keys
 pub fn extract_split_keys(
     split_reqs: &BatchSplitRequest,
     region_to_split: &Region,
