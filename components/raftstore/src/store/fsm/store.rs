--- conflicted
+++ resolved
@@ -11,22 +11,14 @@
 use std::time::{Duration, Instant};
 use std::{mem, u64};
 
-<<<<<<< HEAD
-use batch_system::{BasicMailbox, BatchRouter, BatchSystem, Fsm, HandlerBuilder, PollHandler};
-use crossbeam::channel::{TryRecvError, TrySendError};
-use engine_rocks::{PerfContext, PerfLevel};
-use engine_traits::CF_RAFT;
-use engine_traits::{Engines, KvEngine, Mutable, WriteBatch, WriteBatchExt, WriteOptions};
-=======
 use batch_system::{
     BasicMailbox, BatchRouter, BatchSystem, Fsm, HandleResult, HandlerBuilder, PollHandler,
     Priority,
 };
 use crossbeam::channel::{unbounded, Sender, TryRecvError, TrySendError};
+use engine_traits::CF_RAFT;
 use engine_traits::{Engines, KvEngine, Mutable, PerfContextKind, WriteBatch, WriteBatchExt};
-use engine_traits::{CF_DEFAULT, CF_LOCK, CF_RAFT, CF_WRITE};
 use fail::fail_point;
->>>>>>> fd24cc9e
 use futures::compat::Future01CompatExt;
 use futures::FutureExt;
 use kvproto::import_sstpb::SstMeta;
@@ -91,8 +83,6 @@
 use crate::Result;
 use concurrency_manager::ConcurrencyManager;
 use tikv_util::future::poll_future_notify;
-
-type Key = Vec<u8>;
 
 pub const PENDING_MSG_CAP: usize = 100;
 const UNREACHABLE_BACKOFF: Duration = Duration::from_secs(10);
@@ -1308,14 +1298,13 @@
                 };
             },
         );
-        let compact_runner = CompactRunner::new(engines.kv.clone());
         let cleanup_sst_runner = CleanupSSTRunner::new(
             meta.get_id(),
             self.router.clone(),
             Arc::clone(&importer),
             Arc::clone(&pd_client),
         );
-        let cleanup_runner = CleanupRunner::new(compact_runner, cleanup_sst_runner);
+        let cleanup_runner = CleanupRunner::new(cleanup_sst_runner);
         let cleanup_scheduler = workers
             .cleanup_worker
             .start("cleanup-worker", cleanup_runner);
@@ -1442,32 +1431,6 @@
         self.apply_system
             .spawn("apply".to_owned(), apply_poller_builder);
 
-<<<<<<< HEAD
-        let region_runner = RegionRunner::new(
-            engines.clone(),
-            snap_mgr,
-            cfg.snap_apply_batch_size.0 as usize,
-            cfg.use_delete_range,
-            workers.coprocessor_host.clone(),
-            self.router(),
-        );
-        let timer = region_runner.new_timer();
-        box_try!(workers.region_worker.start_with_timer(region_runner, timer));
-
-        let raftlog_gc_runner = RaftlogGcRunner::new(None);
-        box_try!(workers.raftlog_gc_worker.start(raftlog_gc_runner));
-
-        let cleanup_sst_runner = CleanupSSTRunner::new(
-            store.get_id(),
-            self.router.clone(),
-            Arc::clone(&importer),
-            Arc::clone(&pd_client),
-        );
-        let cleanup_runner = CleanupRunner::new(cleanup_sst_runner);
-        box_try!(workers.cleanup_worker.start(cleanup_runner));
-
-=======
->>>>>>> fd24cc9e
         let pd_runner = PdRunner::new(
             &cfg,
             store.get_id(),
