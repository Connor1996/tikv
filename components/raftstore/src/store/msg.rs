// Copyright 2016 TiKV Project Authors. Licensed under Apache-2.0.

// #[PerformanceCriticalPath]
use std::borrow::Cow;
use std::fmt;

use engine_traits::{CompactedEvent, KvEngine, Snapshot};
use kvproto::kvrpcpb::ExtraOp as TxnExtraOp;
use kvproto::metapb;
use kvproto::metapb::RegionEpoch;
use kvproto::pdpb::CheckPolicy;
use kvproto::raft_cmdpb::{RaftCmdRequest, RaftCmdResponse};
use kvproto::raft_serverpb::RaftMessage;
use kvproto::replication_modepb::ReplicationStatus;
use kvproto::{import_sstpb::SstMeta, kvrpcpb::DiskFullOpt};
use raft::{eraftpb::Entry, GetEntriesContext, SnapshotStatus};
use smallvec::{smallvec, SmallVec};

use crate::store::fsm::apply::TaskRes as ApplyTaskRes;
use crate::store::fsm::apply::{CatchUpLogs, ChangeObserver};
use crate::store::metrics::RaftEventDurationType;
use crate::store::util::{KeysInfoFormatter, LatencyInspector};
use crate::store::SnapKey;
use tikv_util::{deadline::Deadline, escape, memory::HeapSize, time::Instant};

use super::{AbstractPeer, RegionSnapshot};

#[derive(Debug)]
pub struct ReadResponse<S: Snapshot> {
    pub response: RaftCmdResponse,
    pub snapshot: Option<RegionSnapshot<S>>,
    pub txn_extra_op: TxnExtraOp,
}

#[derive(Debug)]
pub struct WriteResponse {
    pub response: RaftCmdResponse,
}

// This is only necessary because of seeming limitations in derive(Clone) w/r/t
// generics. If it can be deleted in the future in favor of derive, it should
// be.
impl<S> Clone for ReadResponse<S>
where
    S: Snapshot,
{
    fn clone(&self) -> ReadResponse<S> {
        ReadResponse {
            response: self.response.clone(),
            snapshot: self.snapshot.clone(),
            txn_extra_op: self.txn_extra_op,
        }
    }
}

pub type ReadCallback<S> = Box<dyn FnOnce(ReadResponse<S>) + Send>;
pub type WriteCallback = Box<dyn FnOnce(WriteResponse) + Send>;
pub type ExtCallback = Box<dyn FnOnce() + Send>;

/// Variants of callbacks for `Msg`.
///  - `Read`: a callback for read only requests including `StatusRequest`,
///         `GetRequest` and `SnapRequest`
///  - `Write`: a callback for write only requests including `AdminRequest`
///          `PutRequest`, `DeleteRequest` and `DeleteRangeRequest`.
pub enum Callback<S: Snapshot> {
    /// No callback.
    None,
    /// Read callback.
    Read(ReadCallback<S>),
    /// Write callback.
    Write {
        cb: WriteCallback,
        /// `proposed_cb` is called after a request is proposed to the raft group successfully.
        /// It's used to notify the caller to move on early because it's very likely the request
        /// will be applied to the raftstore.
        proposed_cb: Option<ExtCallback>,
        /// `committed_cb` is called after a request is committed and before it's being applied, and
        /// it's guaranteed that the request will be successfully applied soon.
        committed_cb: Option<ExtCallback>,
        request_times: SmallVec<[Instant; 4]>,
    },
}

impl<S: Snapshot> HeapSize for Callback<S> {}

impl<S> Callback<S>
where
    S: Snapshot,
{
    pub fn write(cb: WriteCallback) -> Self {
        Self::write_ext(cb, None, None)
    }

    pub fn write_ext(
        cb: WriteCallback,
        proposed_cb: Option<ExtCallback>,
        committed_cb: Option<ExtCallback>,
    ) -> Self {
        Callback::Write {
            cb,
            proposed_cb,
            committed_cb,
            request_times: smallvec![Instant::now()],
        }
    }

    pub fn get_request_times(&self) -> Option<&SmallVec<[Instant; 4]>> {
        match self {
            Callback::Write { request_times, .. } => Some(request_times),
            _ => None,
        }
    }

    pub fn invoke_with_response(self, resp: RaftCmdResponse) {
        match self {
            Callback::None => (),
            Callback::Read(read) => {
                let resp = ReadResponse {
                    response: resp,
                    snapshot: None,
                    txn_extra_op: TxnExtraOp::Noop,
                };
                read(resp);
            }
            Callback::Write { cb, .. } => {
                let resp = WriteResponse { response: resp };
                cb(resp);
            }
        }
    }

    pub fn has_proposed_cb(&mut self) -> bool {
        if let Callback::Write { proposed_cb, .. } = self {
            proposed_cb.is_some()
        } else {
            false
        }
    }

    pub fn invoke_proposed(&mut self) {
        if let Callback::Write { proposed_cb, .. } = self {
            if let Some(cb) = proposed_cb.take() {
                cb()
            }
        }
    }

    pub fn invoke_committed(&mut self) {
        if let Callback::Write { committed_cb, .. } = self {
            if let Some(cb) = committed_cb.take() {
                cb()
            }
        }
    }

    pub fn invoke_read(self, args: ReadResponse<S>) {
        match self {
            Callback::Read(read) => read(args),
            other => panic!("expect Callback::Read(..), got {:?}", other),
        }
    }

    pub fn is_none(&self) -> bool {
        matches!(self, Callback::None)
    }
}

impl<S> fmt::Debug for Callback<S>
where
    S: Snapshot,
{
    fn fmt(&self, fmt: &mut fmt::Formatter<'_>) -> fmt::Result {
        match self {
            Callback::None => write!(fmt, "Callback::None"),
            Callback::Read(_) => write!(fmt, "Callback::Read(..)"),
            Callback::Write { .. } => write!(fmt, "Callback::Write(..)"),
        }
    }
}

#[derive(Debug, Clone, Copy, PartialEq, Eq, Hash)]
#[repr(u8)]
pub enum PeerTick {
    Raft = 0,
    RaftLogGc = 1,
    SplitRegionCheck = 2,
    PdHeartbeat = 3,
    CheckMerge = 4,
    CheckPeerStaleState = 5,
    EntryCacheEvict = 6,
    CheckLeaderLease = 7,
}

impl PeerTick {
    pub const VARIANT_COUNT: usize = Self::get_all_ticks().len();

    #[inline]
    pub fn tag(self) -> &'static str {
        match self {
            PeerTick::Raft => "raft",
            PeerTick::RaftLogGc => "raft_log_gc",
            PeerTick::SplitRegionCheck => "split_region_check",
            PeerTick::PdHeartbeat => "pd_heartbeat",
            PeerTick::CheckMerge => "check_merge",
            PeerTick::CheckPeerStaleState => "check_peer_stale_state",
            PeerTick::EntryCacheEvict => "entry_cache_evict",
            PeerTick::CheckLeaderLease => "check_leader_lease",
        }
    }

    pub const fn get_all_ticks() -> &'static [PeerTick] {
        const TICKS: &[PeerTick] = &[
            PeerTick::Raft,
            PeerTick::RaftLogGc,
            PeerTick::SplitRegionCheck,
            PeerTick::PdHeartbeat,
            PeerTick::CheckMerge,
            PeerTick::CheckPeerStaleState,
            PeerTick::EntryCacheEvict,
            PeerTick::CheckLeaderLease,
        ];
        TICKS
    }
}

#[derive(Debug, Clone, Copy)]
pub enum StoreTick {
    CompactCheck,
    PdStoreHeartbeat,
    SnapGc,
    CompactLockCf,
    ConsistencyCheck,
    CleanupImportSST,
}

impl StoreTick {
    #[inline]
    pub fn tag(self) -> RaftEventDurationType {
        match self {
            StoreTick::CompactCheck => RaftEventDurationType::compact_check,
            StoreTick::PdStoreHeartbeat => RaftEventDurationType::pd_store_heartbeat,
            StoreTick::SnapGc => RaftEventDurationType::snap_gc,
            StoreTick::CompactLockCf => RaftEventDurationType::compact_lock_cf,
            StoreTick::ConsistencyCheck => RaftEventDurationType::consistency_check,
            StoreTick::CleanupImportSST => RaftEventDurationType::cleanup_import_sst,
        }
    }
}

#[derive(Debug)]
pub enum MergeResultKind {
    /// Its target peer applys `CommitMerge` log.
    FromTargetLog,
    /// Its target peer receives snapshot.
    /// In step 1, this peer should mark `pending_move` is true and destroy its apply fsm.
    /// Then its target peer will remove this peer data and apply snapshot atomically.
    FromTargetSnapshotStep1,
    /// In step 2, this peer should destroy its peer fsm.
    FromTargetSnapshotStep2,
    /// This peer is no longer needed by its target peer so it can be destroyed by itself.
    /// It happens if and only if its target peer has been removed by conf change.
    Stale,
}

/// Some significant messages sent to raftstore. Raftstore will dispatch these messages to Raft
/// groups to update some important internal status.
#[derive(Debug)]
pub enum SignificantMsg<SK>
where
    SK: Snapshot,
{
    /// Reports whether the snapshot sending is successful or not.
    SnapshotStatus {
        region_id: u64,
        to_peer_id: u64,
        status: SnapshotStatus,
    },
    StoreUnreachable {
        store_id: u64,
    },
    /// Reports `to_peer_id` is unreachable.
    Unreachable {
        region_id: u64,
        to_peer_id: u64,
    },
    /// Source region catch up logs for merging
    CatchUpLogs(CatchUpLogs),
    /// Result of the fact that the region is merged.
    MergeResult {
        target_region_id: u64,
        target: metapb::Peer,
        result: MergeResultKind,
    },
    StoreResolved {
        store_id: u64,
        group_id: u64,
    },
    /// Capture the changes of the region.
    CaptureChange {
        cmd: ChangeObserver,
        region_epoch: RegionEpoch,
        callback: Callback<SK>,
    },
    LeaderCallback(Callback<SK>),
<<<<<<< HEAD
    EnterForceLeaderState,
    ExitForceLeaderState,
=======
    RaftLogGcFlushed,
    // Reports the result of asynchronous Raft logs fetching.
    RaftlogFetched {
        context: GetEntriesContext,
        res: RaftlogFetchResult,
    },
}

#[derive(Debug)]
pub enum RaftlogFetchResult {
    Fetching,
    Fetched {
        ents: raft::Result<Vec<Entry>>,
        // because entries may be empty, so store the original low index that the task issued
        low: u64,
        // the original max size that the task issued
        max_size: u64,
        // if the ents hit max_size
        hit_size_limit: bool,
        // the times that async fetch have already tried
        tried_cnt: usize,
        // the term when the task issued
        term: u64,
    },
>>>>>>> 8a04853c
}

/// Message that will be sent to a peer.
///
/// These messages are not significant and can be dropped occasionally.
pub enum CasualMessage<EK: KvEngine> {
    /// Split the target region into several partitions.
    SplitRegion {
        region_epoch: RegionEpoch,
        // It's an encoded key.
        // TODO: support meta key.
        split_keys: Vec<Vec<u8>>,
        callback: Callback<EK::Snapshot>,
        source: Cow<'static, str>,
    },

    /// Hash result of ComputeHash command.
    ComputeHashResult {
        index: u64,
        context: Vec<u8>,
        hash: Vec<u8>,
    },

    /// Approximate size of target region. This message can only be sent by split-check thread.
    RegionApproximateSize {
        size: u64,
    },

    /// Approximate key count of target region.
    RegionApproximateKeys {
        keys: u64,
    },
    CompactionDeclinedBytes {
        bytes: u64,
    },
    /// Half split the target region.
    HalfSplitRegion {
        region_epoch: RegionEpoch,
        policy: CheckPolicy,
        source: &'static str,
    },
    /// Remove snapshot files in `snaps`.
    GcSnap {
        snaps: Vec<(SnapKey, bool)>,
    },
    /// Clear region size cache.
    ClearRegionSize,
    /// Indicate a target region is overlapped.
    RegionOverlapped,
    /// Notifies that a new snapshot has been generated.
    SnapshotGenerated,

    /// Generally Raft leader keeps as more as possible logs for followers,
    /// however `ForceCompactRaftLogs` only cares the leader itself.
    ForceCompactRaftLogs,

    /// A message to access peer's internal state.
    AccessPeer(Box<dyn FnOnce(&mut dyn AbstractPeer) + Send + 'static>),

    /// Region info from PD
    QueryRegionLeaderResp {
        region: metapb::Region,
        leader: metapb::Peer,
    },

    /// For drop raft messages at an upper layer.
    RejectRaftAppend {
        peer_id: u64,
    },

    // Try renew leader lease
    RenewLease,
}

impl<EK: KvEngine> fmt::Debug for CasualMessage<EK> {
    fn fmt(&self, fmt: &mut fmt::Formatter<'_>) -> fmt::Result {
        match self {
            CasualMessage::ComputeHashResult {
                index,
                context,
                ref hash,
            } => write!(
                fmt,
                "ComputeHashResult [index: {}, context: {}, hash: {}]",
                index,
                log_wrappers::Value::key(context),
                escape(hash)
            ),
            CasualMessage::SplitRegion {
                ref split_keys,
                source,
                ..
            } => write!(
                fmt,
                "Split region with {} from {}",
                KeysInfoFormatter(split_keys.iter()),
                source,
            ),
            CasualMessage::RegionApproximateSize { size } => {
                write!(fmt, "Region's approximate size [size: {:?}]", size)
            }
            CasualMessage::RegionApproximateKeys { keys } => {
                write!(fmt, "Region's approximate keys [keys: {:?}]", keys)
            }
            CasualMessage::CompactionDeclinedBytes { bytes } => {
                write!(fmt, "compaction declined bytes {}", bytes)
            }
            CasualMessage::HalfSplitRegion { source, .. } => {
                write!(fmt, "Half Split from {}", source)
            }
            CasualMessage::GcSnap { ref snaps } => write! {
                fmt,
                "gc snaps {:?}",
                snaps
            },
            CasualMessage::ClearRegionSize => write! {
                fmt,
                "clear region size"
            },
            CasualMessage::RegionOverlapped => write!(fmt, "RegionOverlapped"),
            CasualMessage::SnapshotGenerated => write!(fmt, "SnapshotGenerated"),
            CasualMessage::ForceCompactRaftLogs => write!(fmt, "ForceCompactRaftLogs"),
            CasualMessage::AccessPeer(_) => write!(fmt, "AccessPeer"),
            CasualMessage::QueryRegionLeaderResp { .. } => write!(fmt, "QueryRegionLeaderResp"),
            CasualMessage::RejectRaftAppend { peer_id } => {
                write!(fmt, "RejectRaftAppend(peer_id={})", peer_id)
            }
            CasualMessage::RenewLease => write!(fmt, "RenewLease"),
        }
    }
}

/// control options for raftcmd.
#[derive(Debug, Default, Clone)]
pub struct RaftCmdExtraOpts {
    pub deadline: Option<Deadline>,
    pub disk_full_opt: DiskFullOpt,
}

/// Raft command is the command that is expected to be proposed by the
/// leader of the target raft group.
#[derive(Debug)]
pub struct RaftCommand<S: Snapshot> {
    pub send_time: Instant,
    pub request: RaftCmdRequest,
    pub callback: Callback<S>,
    pub extra_opts: RaftCmdExtraOpts,
}

impl<S: Snapshot> RaftCommand<S> {
    #[inline]
    pub fn new(request: RaftCmdRequest, callback: Callback<S>) -> RaftCommand<S> {
        RaftCommand {
            request,
            callback,
            send_time: Instant::now(),
            extra_opts: RaftCmdExtraOpts::default(),
        }
    }

    pub fn new_ext(
        request: RaftCmdRequest,
        callback: Callback<S>,
        extra_opts: RaftCmdExtraOpts,
    ) -> RaftCommand<S> {
        RaftCommand {
            request,
            callback,
            send_time: Instant::now(),
            extra_opts: RaftCmdExtraOpts {
                deadline: extra_opts.deadline,
                disk_full_opt: extra_opts.disk_full_opt,
            },
        }
    }
}

pub struct InspectedRaftMessage {
    pub heap_size: usize,
    pub msg: RaftMessage,
}

/// Message that can be sent to a peer.
pub enum PeerMsg<EK: KvEngine> {
    /// Raft message is the message sent between raft nodes in the same
    /// raft group. Messages need to be redirected to raftstore if target
    /// peer doesn't exist.
    RaftMessage(InspectedRaftMessage),
    /// Raft command is the command that is expected to be proposed by the
    /// leader of the target raft group. If it's failed to be sent, callback
    /// usually needs to be called before dropping in case of resource leak.
    RaftCommand(RaftCommand<EK::Snapshot>),
    /// Tick is periodical task. If target peer doesn't exist there is a potential
    /// that the raft node will not work anymore.
    Tick(PeerTick),
    /// Result of applying committed entries. The message can't be lost.
    ApplyRes {
        res: ApplyTaskRes<EK::Snapshot>,
    },
    /// Message that can't be lost but rarely created. If they are lost, real bad
    /// things happen like some peers will be considered dead in the group.
    SignificantMsg(SignificantMsg<EK::Snapshot>),
    /// Start the FSM.
    Start,
    /// A message only used to notify a peer.
    Noop,
    Persisted {
        peer_id: u64,
        ready_number: u64,
    },
    /// Message that is not important and can be dropped occasionally.
    CasualMessage(CasualMessage<EK>),
    /// Ask region to report a heartbeat to PD.
    HeartbeatPd,
    /// Asks region to change replication mode.
    UpdateReplicationMode,
    Destroy(u64),
    UpdateRegionForUnsafeRecover(metapb::Region),
}

impl<EK: KvEngine> fmt::Debug for PeerMsg<EK> {
    fn fmt(&self, fmt: &mut fmt::Formatter<'_>) -> fmt::Result {
        match self {
            PeerMsg::RaftMessage(_) => write!(fmt, "Raft Message"),
            PeerMsg::RaftCommand(_) => write!(fmt, "Raft Command"),
            PeerMsg::Tick(tick) => write! {
                fmt,
                "{:?}",
                tick
            },
            PeerMsg::SignificantMsg(msg) => write!(fmt, "{:?}", msg),
            PeerMsg::ApplyRes { res } => write!(fmt, "ApplyRes {:?}", res),
            PeerMsg::Start => write!(fmt, "Startup"),
            PeerMsg::Noop => write!(fmt, "Noop"),
            PeerMsg::Persisted {
                peer_id,
                ready_number,
            } => write!(
                fmt,
                "Persisted peer_id {}, ready_number {}",
                peer_id, ready_number
            ),
            PeerMsg::CasualMessage(msg) => write!(fmt, "CasualMessage {:?}", msg),
            PeerMsg::HeartbeatPd => write!(fmt, "HeartbeatPd"),
            PeerMsg::UpdateReplicationMode => write!(fmt, "UpdateReplicationMode"),
            PeerMsg::Destroy(peer_id) => write!(fmt, "Destroy {}", peer_id),
            PeerMsg::UpdateRegionForUnsafeRecover(region) => {
                write!(fmt, "Update Region {} to {:?}", region.get_id(), region)
            }
        }
    }
}

pub enum StoreMsg<EK>
where
    EK: KvEngine,
{
    RaftMessage(InspectedRaftMessage),

    ValidateSSTResult {
        invalid_ssts: Vec<SstMeta>,
    },

    // Clear region size and keys for all regions in the range, so we can force them to re-calculate
    // their size later.
    ClearRegionSizeInRange {
        start_key: Vec<u8>,
        end_key: Vec<u8>,
    },
    StoreUnreachable {
        store_id: u64,
    },

    // Compaction finished event
    CompactedEvent(EK::CompactedEvent),
    Tick(StoreTick),
    Start {
        store: metapb::Store,
    },

    /// Asks the store to update replication mode.
    UpdateReplicationMode(ReplicationStatus),

    /// Inspect the latency of raftstore.
    LatencyInspect {
        send_time: Instant,
        inspector: LatencyInspector,
    },

    /// Message only used for test.
    #[cfg(any(test, feature = "testexport"))]
    Validate(Box<dyn FnOnce(&crate::store::Config) + Send>),

    CreatePeer(metapb::Region),
}

impl<EK> fmt::Debug for StoreMsg<EK>
where
    EK: KvEngine,
{
    fn fmt(&self, fmt: &mut fmt::Formatter<'_>) -> fmt::Result {
        match *self {
            StoreMsg::RaftMessage(_) => write!(fmt, "Raft Message"),
            StoreMsg::StoreUnreachable { store_id } => {
                write!(fmt, "Store {}  is unreachable", store_id)
            }
            StoreMsg::CompactedEvent(ref event) => write!(fmt, "CompactedEvent cf {}", event.cf()),
            StoreMsg::ValidateSSTResult { .. } => write!(fmt, "Validate SST Result"),
            StoreMsg::ClearRegionSizeInRange {
                ref start_key,
                ref end_key,
            } => write!(
                fmt,
                "Clear Region size in range {:?} to {:?}",
                start_key, end_key
            ),
            StoreMsg::Tick(tick) => write!(fmt, "StoreTick {:?}", tick),
            StoreMsg::Start { ref store } => write!(fmt, "Start store {:?}", store),
            #[cfg(any(test, feature = "testexport"))]
            StoreMsg::Validate(_) => write!(fmt, "Validate config"),
            StoreMsg::UpdateReplicationMode(_) => write!(fmt, "UpdateReplicationMode"),
            StoreMsg::LatencyInspect { .. } => write!(fmt, "LatencyInspect"),
            StoreMsg::CreatePeer(_) => write!(fmt, "CreatePeer"),
        }
    }
}<|MERGE_RESOLUTION|>--- conflicted
+++ resolved
@@ -302,16 +302,14 @@
         callback: Callback<SK>,
     },
     LeaderCallback(Callback<SK>),
-<<<<<<< HEAD
-    EnterForceLeaderState,
-    ExitForceLeaderState,
-=======
     RaftLogGcFlushed,
     // Reports the result of asynchronous Raft logs fetching.
     RaftlogFetched {
         context: GetEntriesContext,
         res: RaftlogFetchResult,
     },
+    EnterForceLeaderState,
+    ExitForceLeaderState,
 }
 
 #[derive(Debug)]
@@ -330,7 +328,6 @@
         // the term when the task issued
         term: u64,
     },
->>>>>>> 8a04853c
 }
 
 /// Message that will be sent to a peer.
