[package]
name = "keys"
version = "0.1.0"
edition = "2018"
publish = false

[dependencies]
byteorder = "1.2"
derive_more = "0.15.0"
failure = "0.1"
hex = "0.3"
kvproto = { git = "https://github.com/pingcap/kvproto.git", default-features = false }
slog = "2.3"

<<<<<<< HEAD
=======
tikv_alloc = { path = "../tikv_alloc", default-features = false }

>>>>>>> f71717e3
[dev-dependencies]
panic_hook = { path = "../panic_hook" }<|MERGE_RESOLUTION|>--- conflicted
+++ resolved
@@ -12,10 +12,7 @@
 kvproto = { git = "https://github.com/pingcap/kvproto.git", default-features = false }
 slog = "2.3"
 
-<<<<<<< HEAD
-=======
 tikv_alloc = { path = "../tikv_alloc", default-features = false }
 
->>>>>>> f71717e3
 [dev-dependencies]
 panic_hook = { path = "../panic_hook" }