--- conflicted
+++ resolved
@@ -166,10 +166,7 @@
             metrics_handled_task_count.inc();
             metrics_running_task_count.dec();
         };
-<<<<<<< HEAD
-=======
-
->>>>>>> 65a99a89
+
         if let Some(extras) = extras {
             self.pool.spawn(future::TaskCell::new(f, extras));
         } else {
