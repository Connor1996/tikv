--- conflicted
+++ resolved
@@ -11,13 +11,4 @@
 engine_traits = { path = "../" }
 tempfile = "3.0"
 slog = { version = "2.3", features = ["max_level_trace", "release_max_level_debug"] }
-<<<<<<< HEAD
-slog-global = { version = "0.1", git = "https://github.com/breeswish/slog-global.git", rev = "0e23a5baff302a9d7bccd85f8f31e43339c2f2c1" }
-
-[dev-dependencies.rocksdb]
-git = "https://github.com/Connor1996/rust-rocksdb.git"
-branch = "mutex"
-package = "rocksdb"
-=======
-slog-global = { version = "0.1", git = "https://github.com/breeswish/slog-global.git", rev = "d592f88e4dbba5eb439998463054f1a44fbf17b9" }
->>>>>>> 49b52967
+slog-global = { version = "0.1", git = "https://github.com/breeswish/slog-global.git", rev = "d592f88e4dbba5eb439998463054f1a44fbf17b9" }