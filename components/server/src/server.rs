// Copyright 2021 TiKV Project Authors. Licensed under Apache-2.0.

//! This module startups all the components of a TiKV server.
//!
//! It is responsible for reading from configs, starting up the various server components,
//! and handling errors (mostly by aborting and reporting to the user).
//!
//! The entry point is `run_tikv`.
//!
//! Components are often used to initialize other components, and/or must be explicitly stopped.
//! We keep these components in the `TiKVServer` struct.

use std::{
    cmp,
    convert::TryFrom,
    env, fmt,
    fs::{self, File},
    net::SocketAddr,
    path::{Path, PathBuf},
<<<<<<< HEAD
    sync::{atomic::AtomicU64, mpsc, Arc, Mutex},
    time::{Duration, Instant},
=======
    sync::{
        atomic::{AtomicU32, AtomicU64, Ordering},
        Arc, Mutex,
    },
    time::Duration,
    u64,
>>>>>>> d129daad
};

use cdc::MemoryQuota;
use concurrency_manager::ConcurrencyManager;
use encryption_export::{data_key_manager_from_config, DataKeyManager};
<<<<<<< HEAD
use engine_rocks::{
    encryption::get_env as get_encrypted_env, file_system::get_env as get_inspected_env, FlowInfo,
    RocksEngine,
=======
use engine_rocks::{from_rocks_compression_type, get_env, RocksEngine};
use engine_traits::{
    compaction_job::CompactionJobInfo, CFOptionsExt, ColumnFamilyOptions, Engines, MiscExt,
    RaftEngine, CF_DEFAULT, CF_LOCK, CF_WRITE,
>>>>>>> d129daad
};
use error_code::ErrorCodeExt;
use file_system::{
    set_io_rate_limiter, BytesFetcher, IOBudgetAdjustor, IORateLimiter,
    MetricsManager as IOMetricsManager,
};
use fs2::FileExt;
use futures::executor::block_on;
use grpcio::{EnvBuilder, Environment};
use kvproto::{
    backup::create_backup, cdcpb::create_change_data, deadlock::create_deadlock,
    debugpb::create_debug, diagnosticspb::create_diagnostics, import_sstpb::create_import_sst,
};
use pd_client::{PdClient, RpcClient};
use raft_log_engine::RaftLogEngine;
use raftstore::{
    coprocessor::{
        config::SplitCheckConfigManager, BoxConsistencyCheckObserver, ConsistencyCheckMethod,
        CoprocessorHost, RawConsistencyCheckObserver, RegionInfoAccessor,
    },
    router::ServerRaftStoreRouter,
    store::{
        config::RaftstoreConfigManager,
        fsm,
        fsm::store::{RaftBatchSystem, RaftRouter, StoreMeta, PENDING_MSG_CAP},
        memory::MEMTRACE_ROOT,
        AutoSplitController, CheckLeaderRunner, GlobalReplicationState, LocalReader, SnapManager,
        SnapManagerBuilder, SplitCheckRunner, SplitConfigManager, StoreMsg,
    },
};
use security::SecurityManager;
use tikv::{
    config::{ConfigController, DBConfigManger, DBType, TiKvConfig, DEFAULT_ROCKSDB_SUB_DIR},
    coprocessor, coprocessor_v2,
    import::{ImportSSTService, SSTImporter},
    read_pool::{build_yatp_read_pool, ReadPool},
    server::raftkv::ReplicaReadLockChecker,
    server::{
        config::Config as ServerConfig,
        config::ServerConfigManager,
        create_raft_storage,
        gc_worker::{AutoGcConfig, GcWorker},
        lock_manager::LockManager,
        resolve,
        service::{DebugService, DiagnosticsService},
        status_server::StatusServer,
        ttl::TTLChecker,
        Node, RaftKv, Server, CPU_CORES_QUOTA_GAUGE, DEFAULT_CLUSTER_ID, GRPC_THREAD_PREFIX,
    },
    storage::{
        self, config::StorageConfigManger, mvcc::MvccConsistencyCheckObserver,
        txn::flow_controller::FlowController, Engine,
    },
};
use tikv_util::{
    check_environment_variables,
    config::{ensure_dir_exist, VersionTrack},
    math::MovingAvgU32,
    sys::{disk, register_memory_usage_high_water, SysQuota},
    thread_group::GroupProperties,
    time::{Instant, Monitor},
    worker::{Builder as WorkerBuilder, LazyWorker, Worker},
};
use tokio::runtime::Builder;

use crate::raft_engine_switch::{check_and_dump_raft_db, check_and_dump_raft_engine};
use crate::{memory::*, setup::*, signal_handler};

/// Run a TiKV server. Returns when the server is shutdown by the user, in which
/// case the server will be properly stopped.
pub fn run_tikv(config: TiKvConfig) {
    // Sets the global logger ASAP.
    // It is okay to use the config w/o `validate()`,
    // because `initial_logger()` handles various conditions.
    initial_logger(&config);

    // Print version information.
    let build_timestamp = option_env!("TIKV_BUILD_TIME");
    tikv::log_tikv_info(build_timestamp);

    // Print resource quota.
    SysQuota::log_quota();
    CPU_CORES_QUOTA_GAUGE.set(SysQuota::cpu_cores_quota());

    // Do some prepare works before start.
    pre_start();

    let _m = Monitor::default();

    macro_rules! run_impl {
        ($ER: ty) => {{
            let mut tikv = TiKVServer::<$ER>::init(config);

            // Must be called after `TiKVServer::init`.
            let memory_limit = tikv.config.memory_usage_limit.0.unwrap().0;
            let high_water = (tikv.config.memory_usage_high_water * memory_limit as f64) as u64;
            register_memory_usage_high_water(high_water);

            tikv.check_conflict_addr();
            tikv.init_fs();
            tikv.init_yatp();
            tikv.init_encryption();
            let (limiter, fetcher) = tikv.init_io_utility();
            let (engines, engines_info) = tikv.init_raw_engines(Some(limiter.clone()));
            limiter.set_low_priority_io_adjustor_if_needed(Some(engines_info.clone()));
            tikv.init_engines(engines.clone());
            let server_config = tikv.init_servers();
            tikv.register_services();
            tikv.init_metrics_flusher(fetcher, engines_info);
            tikv.init_storage_stats_task(engines);
            tikv.run_server(server_config);
            tikv.run_status_server();

            signal_handler::wait_for_signal(Some(tikv.engines.take().unwrap().engines));
            tikv.stop();
        }};
    }

    if !config.raft_engine.enable {
        run_impl!(RocksEngine)
    } else {
        run_impl!(RaftLogEngine)
    }
}

const RESERVED_OPEN_FDS: u64 = 1000;

const DEFAULT_METRICS_FLUSH_INTERVAL: Duration = Duration::from_millis(10_000);
<<<<<<< HEAD
=======
const DEFAULT_MEMTRACE_FLUSH_INTERVAL: Duration = Duration::from_millis(1_000);
const DEFAULT_ENGINE_METRICS_RESET_INTERVAL: Duration = Duration::from_millis(60_000);
const DEFAULT_STORAGE_STATS_INTERVAL: Duration = Duration::from_secs(1);

>>>>>>> d129daad
/// A complete TiKV server.
struct TiKVServer<ER: RaftEngine> {
    config: TiKvConfig,
    cfg_controller: Option<ConfigController>,
    security_mgr: Arc<SecurityManager>,
    pd_client: Arc<RpcClient>,
    router: RaftRouter<RocksEngine, ER>,
    flow_info_receiver: Option<mpsc::Receiver<FlowInfo>>,
    system: Option<RaftBatchSystem<RocksEngine, ER>>,
    resolver: resolve::PdStoreAddrResolver,
    state: Arc<Mutex<GlobalReplicationState>>,
    store_path: PathBuf,
    snap_mgr: Option<SnapManager>, // Will be filled in `init_servers`.
    encryption_key_manager: Option<Arc<DataKeyManager>>,
    engines: Option<TiKVEngines<ER>>,
    servers: Option<Servers<ER>>,
    region_info_accessor: RegionInfoAccessor,
    coprocessor_host: Option<CoprocessorHost<RocksEngine>>,
    to_stop: Vec<Box<dyn Stop>>,
    lock_files: Vec<File>,
    concurrency_manager: ConcurrencyManager,
    env: Arc<Environment>,
    background_worker: Worker,
}

struct TiKVEngines<ER: RaftEngine> {
    engines: Engines<RocksEngine, ER>,
    store_meta: Arc<Mutex<StoreMeta>>,
    engine: RaftKv<RocksEngine, ServerRaftStoreRouter<RocksEngine, ER>>,
}

struct Servers<ER: RaftEngine> {
    lock_mgr: LockManager,
    server: LocalServer<ER>,
    node: Node<RpcClient, ER>,
    importer: Arc<SSTImporter>,
    cdc_scheduler: tikv_util::worker::Scheduler<cdc::Task>,
    cdc_memory_quota: MemoryQuota,
}

type LocalServer<ER> =
    Server<RaftRouter<RocksEngine, ER>, resolve::PdStoreAddrResolver, LocalRaftKv<ER>>;
type LocalRaftKv<ER> = RaftKv<RocksEngine, ServerRaftStoreRouter<RocksEngine, ER>>;

impl<ER: RaftEngine> TiKVServer<ER> {
    fn init(mut config: TiKvConfig) -> TiKVServer<ER> {
        tikv_util::thread_group::set_properties(Some(GroupProperties::default()));
        // It is okay use pd config and security config before `init_config`,
        // because these configs must be provided by command line, and only
        // used during startup process.
        let security_mgr = Arc::new(
            SecurityManager::new(&config.security)
                .unwrap_or_else(|e| fatal!("failed to create security manager: {}", e)),
        );
        let env = Arc::new(
            EnvBuilder::new()
                .cq_count(config.server.grpc_concurrency)
                .name_prefix(thd_name!(GRPC_THREAD_PREFIX))
                .build(),
        );
        let pd_client =
            Self::connect_to_pd_cluster(&mut config, env.clone(), Arc::clone(&security_mgr));

        // Initialize and check config
        let cfg_controller = Self::init_config(config);
        let config = cfg_controller.get_current();

        let store_path = Path::new(&config.storage.data_dir).to_owned();

        // Initialize raftstore channels.
        let (router, system) = fsm::create_raft_batch_system(&config.raft_store);

        let thread_count = config.server.background_thread_count;
        let background_worker = WorkerBuilder::new("background")
            .thread_count(thread_count)
            .create();
        let (resolver, state) =
            resolve::new_resolver(Arc::clone(&pd_client), &background_worker, router.clone());

        let mut coprocessor_host = Some(CoprocessorHost::new(
            router.clone(),
            config.coprocessor.clone(),
        ));
        let region_info_accessor = RegionInfoAccessor::new(coprocessor_host.as_mut().unwrap());

        // Initialize concurrency manager
        let latest_ts = block_on(pd_client.get_tso()).expect("failed to get timestamp from PD");
        let concurrency_manager = ConcurrencyManager::new(latest_ts);

        TiKVServer {
            config,
            cfg_controller: Some(cfg_controller),
            security_mgr,
            pd_client,
            router,
            system: Some(system),
            resolver,
            state,
            store_path,
            snap_mgr: None,
            encryption_key_manager: None,
            engines: None,
            servers: None,
            region_info_accessor,
            coprocessor_host,
            to_stop: vec![],
            lock_files: vec![],
            concurrency_manager,
            env,
            background_worker,
            flow_info_receiver: None,
        }
    }

    /// Initialize and check the config
    ///
    /// Warnings are logged and fatal errors exist.
    ///
    /// #  Fatal errors
    ///
    /// - If `dynamic config` feature is enabled and failed to register config to PD
    /// - If some critical configs (like data dir) are differrent from last run
    /// - If the config can't pass `validate()`
    /// - If the max open file descriptor limit is not high enough to support
    ///   the main database and the raft database.
    fn init_config(mut config: TiKvConfig) -> ConfigController {
        validate_and_persist_config(&mut config, true);

        ensure_dir_exist(&config.storage.data_dir).unwrap();
        if !config.rocksdb.wal_dir.is_empty() {
            ensure_dir_exist(&config.rocksdb.wal_dir).unwrap();
        }
        if config.raft_engine.enable {
            ensure_dir_exist(&config.raft_engine.config().dir).unwrap();
        } else {
            ensure_dir_exist(&config.raft_store.raftdb_path).unwrap();
            if !config.raftdb.wal_dir.is_empty() {
                ensure_dir_exist(&config.raftdb.wal_dir).unwrap();
            }
        }

        check_system_config(&config);

        tikv_util::set_panic_hook(config.abort_on_panic, &config.storage.data_dir);

        info!(
            "using config";
            "config" => serde_json::to_string(&config).unwrap(),
        );
        if config.panic_when_unexpected_key_or_data {
            info!("panic-when-unexpected-key-or-data is on");
            tikv_util::set_panic_when_unexpected_key_or_data(true);
        }

        config.write_into_metrics();

        ConfigController::new(config)
    }

    fn connect_to_pd_cluster(
        config: &mut TiKvConfig,
        env: Arc<Environment>,
        security_mgr: Arc<SecurityManager>,
    ) -> Arc<RpcClient> {
        let pd_client = Arc::new(
            RpcClient::new(&config.pd, Some(env), security_mgr)
                .unwrap_or_else(|e| fatal!("failed to create rpc client: {}", e)),
        );

        let cluster_id = pd_client
            .get_cluster_id()
            .unwrap_or_else(|e| fatal!("failed to get cluster id: {}", e));
        if cluster_id == DEFAULT_CLUSTER_ID {
            fatal!("cluster id can't be {}", DEFAULT_CLUSTER_ID);
        }
        config.server.cluster_id = cluster_id;
        info!(
            "connect to PD cluster";
            "cluster_id" => cluster_id
        );

        pd_client
    }

    fn check_conflict_addr(&mut self) {
        let cur_addr: SocketAddr = self
            .config
            .server
            .addr
            .parse()
            .expect("failed to parse into a socket address");
        let cur_ip = cur_addr.ip();
        let cur_port = cur_addr.port();
        let lock_dir = get_lock_dir();

        let search_base = env::temp_dir().join(&lock_dir);
        std::fs::create_dir_all(&search_base)
            .unwrap_or_else(|_| panic!("create {} failed", search_base.display()));

        for entry in fs::read_dir(&search_base).unwrap().flatten() {
            if !entry.file_type().unwrap().is_file() {
                continue;
            }
            let file_path = entry.path();
            let file_name = file_path.file_name().unwrap().to_str().unwrap();
            if let Ok(addr) = file_name.replace('_', ":").parse::<SocketAddr>() {
                let ip = addr.ip();
                let port = addr.port();
                if cur_port == port
                    && (cur_ip == ip || cur_ip.is_unspecified() || ip.is_unspecified())
                {
                    let _ = try_lock_conflict_addr(file_path);
                }
            }
        }

        let cur_path = search_base.join(cur_addr.to_string().replace(':', "_"));
        let cur_file = try_lock_conflict_addr(cur_path);
        self.lock_files.push(cur_file);
    }

    fn init_fs(&mut self) {
        let lock_path = self.store_path.join(Path::new("LOCK"));

        let f = File::create(lock_path.as_path())
            .unwrap_or_else(|e| fatal!("failed to create lock at {}: {}", lock_path.display(), e));
        if f.try_lock_exclusive().is_err() {
            fatal!(
                "lock {} failed, maybe another instance is using this directory.",
                self.store_path.display()
            );
        }
        self.lock_files.push(f);

        if tikv_util::panic_mark_file_exists(&self.config.storage.data_dir) {
            fatal!(
                "panic_mark_file {} exists, there must be something wrong with the db. \
                     Do not remove the panic_mark_file and force the TiKV node to restart. \
                     Please contact TiKV maintainers to investigate the issue. \
                     If needed, use scale in and scale out to replace the TiKV node. \
                     https://docs.pingcap.com/tidb/stable/scale-tidb-using-tiup",
                tikv_util::panic_mark_file_path(&self.config.storage.data_dir).display()
            );
        }

        // We truncate a big file to make sure that both raftdb and kvdb of TiKV have enough space
        // to do compaction and region migration when TiKV recover. This file is created in
        // data_dir rather than db_path, because we must not increase store size of db_path.
        let disk_stats = fs2::statvfs(&self.config.storage.data_dir).unwrap();
        let mut capacity = disk_stats.total_space();
        if self.config.raft_store.capacity.0 > 0 {
            capacity = cmp::min(capacity, self.config.raft_store.capacity.0);
        }
        let mut reserve_space = self.config.storage.reserve_space.0;
        if self.config.storage.reserve_space.0 != 0 {
            reserve_space = cmp::max(
                (capacity as f64 * 0.05) as u64,
                self.config.storage.reserve_space.0,
            );
        }
        disk::set_disk_reserved_space(reserve_space);
        let available = disk_stats.available_space();
        if available > reserve_space / 2 {
            file_system::reserve_space_for_recover(
                &self.config.storage.data_dir,
                reserve_space / 5,
            )
            .unwrap();
        } else {
            warn!("no enough disk space left to create the place holder file");
        }
    }

    fn init_yatp(&self) {
        yatp::metrics::set_namespace(Some("tikv"));
        prometheus::register(Box::new(yatp::metrics::MULTILEVEL_LEVEL0_CHANCE.clone())).unwrap();
        prometheus::register(Box::new(yatp::metrics::MULTILEVEL_LEVEL_ELAPSED.clone())).unwrap();
    }

    fn init_encryption(&mut self) {
        self.encryption_key_manager = data_key_manager_from_config(
            &self.config.security.encryption,
            &self.config.storage.data_dir,
        )
        .map_err(|e| {
            panic!(
                "Encryption failed to initialize: {}. code: {}",
                e,
                e.error_code()
            )
        })
        .unwrap()
        .map(Arc::new);
    }

    fn create_raftstore_compaction_listener(&self) -> engine_rocks::CompactionListener {
        fn size_change_filter(info: &engine_rocks::RocksCompactionJobInfo) -> bool {
            // When calculating region size, we only consider write and default
            // column families.
            let cf = info.cf_name();
            if cf != CF_WRITE && cf != CF_DEFAULT {
                return false;
            }
            // Compactions in level 0 and level 1 are very frequently.
            if info.output_level() < 2 {
                return false;
            }

            true
        }

        let ch = Mutex::new(self.router.clone());
        let compacted_handler =
            Box::new(move |compacted_event: engine_rocks::RocksCompactedEvent| {
                let ch = ch.lock().unwrap();
                let event = StoreMsg::CompactedEvent(compacted_event);
                if let Err(e) = ch.send_control(event) {
                    error_unknown!(?e; "send compaction finished event to raftstore failed");
                }
            });
        engine_rocks::CompactionListener::new(compacted_handler, Some(size_change_filter))
    }

    fn create_flow_listener(&mut self) -> engine_rocks::FlowListener {
        let (tx, rx) = mpsc::channel();
        self.flow_info_receiver = Some(rx);
        engine_rocks::FlowListener::new(tx)
    }

    fn init_engines(&mut self, engines: Engines<RocksEngine, ER>) {
        let store_meta = Arc::new(Mutex::new(StoreMeta::new(PENDING_MSG_CAP)));
        let engine = RaftKv::new(
            ServerRaftStoreRouter::new(
                self.router.clone(),
                LocalReader::new(engines.kv.clone(), store_meta.clone(), self.router.clone()),
            ),
            engines.kv.clone(),
        );

        self.engines = Some(TiKVEngines {
            engines,
            store_meta,
            engine,
        });
    }

    fn init_gc_worker(
        &mut self,
    ) -> GcWorker<
        RaftKv<RocksEngine, ServerRaftStoreRouter<RocksEngine, ER>>,
        RaftRouter<RocksEngine, ER>,
    > {
        let engines = self.engines.as_ref().unwrap();
        let mut gc_worker = GcWorker::new(
            engines.engine.clone(),
            self.router.clone(),
            self.config.gc.clone(),
            self.pd_client.feature_gate().clone(),
        );
        gc_worker
            .start()
            .unwrap_or_else(|e| fatal!("failed to start gc worker: {}", e));
        gc_worker
            .start_observe_lock_apply(
                self.coprocessor_host.as_mut().unwrap(),
                self.concurrency_manager.clone(),
            )
            .unwrap_or_else(|e| fatal!("gc worker failed to observe lock apply: {}", e));

        let cfg_controller = self.cfg_controller.as_mut().unwrap();
        cfg_controller.register(
            tikv::config::Module::Gc,
            Box::new(gc_worker.get_config_manager()),
        );

        gc_worker
    }

    fn init_servers(&mut self) -> Arc<VersionTrack<ServerConfig>> {
        let gc_worker = self.init_gc_worker();
        let mut ttl_checker = Box::new(LazyWorker::new("ttl-checker"));
        let ttl_scheduler = ttl_checker.scheduler();
        let flow_controller = Arc::new(FlowController::new(
            &self.config.storage.flow_control,
            self.engines.as_ref().unwrap().engine.kv_engine(),
            self.flow_info_receiver.take().unwrap(),
        ));

        let cfg_controller = self.cfg_controller.as_mut().unwrap();
        cfg_controller.register(
            tikv::config::Module::Storage,
            Box::new(StorageConfigManger::new(
                self.engines.as_ref().unwrap().engine.kv_engine(),
                self.config.storage.block_cache.shared,
                ttl_scheduler,
                flow_controller.clone(),
            )),
        );

        // Create cdc.
        let mut cdc_worker = Box::new(LazyWorker::new("cdc"));
        let cdc_scheduler = cdc_worker.scheduler();
        let txn_extra_scheduler = cdc::CdcTxnExtraScheduler::new(cdc_scheduler.clone());

        self.engines
            .as_mut()
            .unwrap()
            .engine
            .set_txn_extra_scheduler(Arc::new(txn_extra_scheduler));

        let lock_mgr = LockManager::new(self.config.pessimistic_txn.pipelined);
        cfg_controller.register(
            tikv::config::Module::PessimisticTxn,
            Box::new(lock_mgr.config_manager()),
        );
        lock_mgr.register_detector_role_change_observer(self.coprocessor_host.as_mut().unwrap());

        let engines = self.engines.as_ref().unwrap();

        let pd_worker = LazyWorker::new("pd-worker");
        let pd_sender = pd_worker.scheduler();

        let unified_read_pool = if self.config.readpool.is_unified_pool_enabled() {
            Some(build_yatp_read_pool(
                &self.config.readpool.unified,
                pd_sender.clone(),
                engines.engine.clone(),
            ))
        } else {
            None
        };

        // The `DebugService` and `DiagnosticsService` will share the same thread pool
        let props = tikv_util::thread_group::current_properties();
        let debug_thread_pool = Arc::new(
            Builder::new_multi_thread()
                .thread_name(thd_name!("debugger"))
                .worker_threads(1)
                .on_thread_start(move || {
                    tikv_alloc::add_thread_memory_accessor();
                    tikv_util::thread_group::set_properties(props.clone());
                })
                .on_thread_stop(tikv_alloc::remove_thread_memory_accessor)
                .build()
                .unwrap(),
        );

        let storage_read_pool_handle = if self.config.readpool.storage.use_unified_pool() {
            unified_read_pool.as_ref().unwrap().handle()
        } else {
            let storage_read_pools = ReadPool::from(storage::build_read_pool(
                &self.config.readpool.storage,
                pd_sender.clone(),
                engines.engine.clone(),
            ));
            storage_read_pools.handle()
        };

        let storage = create_raft_storage(
            engines.engine.clone(),
            &self.config.storage,
            storage_read_pool_handle,
            lock_mgr.clone(),
            self.concurrency_manager.clone(),
            lock_mgr.get_pipelined(),
            flow_controller,
        )
        .unwrap_or_else(|e| fatal!("failed to create raft storage: {}", e));

        ReplicaReadLockChecker::new(self.concurrency_manager.clone())
            .register(self.coprocessor_host.as_mut().unwrap());

        // Create snapshot manager, server.
        let snap_path = self
            .store_path
            .join(Path::new("snap"))
            .to_str()
            .unwrap()
            .to_owned();

        let bps = i64::try_from(self.config.server.snap_max_write_bytes_per_sec.0)
            .unwrap_or_else(|_| fatal!("snap_max_write_bytes_per_sec > i64::max_value"));

        let snap_mgr = SnapManagerBuilder::default()
            .max_write_bytes_per_sec(bps)
            .max_total_size(self.config.server.snap_max_total_size.0)
            .encryption_key_manager(self.encryption_key_manager.clone())
            .build(snap_path);

        // Create coprocessor endpoint.
        let cop_read_pool_handle = if self.config.readpool.coprocessor.use_unified_pool() {
            unified_read_pool.as_ref().unwrap().handle()
        } else {
            let cop_read_pools = ReadPool::from(coprocessor::readpool_impl::build_read_pool(
                &self.config.readpool.coprocessor,
                pd_sender,
                engines.engine.clone(),
            ));
            cop_read_pools.handle()
        };

        // Register cdc
        let cdc_ob = cdc::CdcObserver::new(cdc_scheduler.clone());
        cdc_ob.register_to(self.coprocessor_host.as_mut().unwrap());
        // TODO: register a cdc config manager here to support dynamically change cdc config

        // Create resolved ts worker
        let rts_worker = if self.config.resolved_ts.enable {
            let worker = Box::new(LazyWorker::new("resolved-ts"));
            // Register the resolved ts observer
            let resolved_ts_ob = resolved_ts::Observer::new(worker.scheduler());
            resolved_ts_ob.register_to(self.coprocessor_host.as_mut().unwrap());
            // Register config manager for resolved ts worker
            cfg_controller.register(
                tikv::config::Module::ResolvedTs,
                Box::new(resolved_ts::ResolvedTsConfigManager::new(
                    worker.scheduler(),
                )),
            );
            Some(worker)
        } else {
            None
        };

        let check_leader_runner = CheckLeaderRunner::new(engines.store_meta.clone());
        let check_leader_scheduler = self
            .background_worker
            .start("check-leader", check_leader_runner);

        let server_config = Arc::new(VersionTrack::new(self.config.server.clone()));

        self.config
            .raft_store
            .validate()
            .unwrap_or_else(|e| fatal!("failed to validate raftstore config {}", e));
        let raft_store = Arc::new(VersionTrack::new(self.config.raft_store.clone()));
        let mut node = Node::new(
            self.system.take().unwrap(),
            &server_config.value().clone(),
            raft_store.clone(),
            self.pd_client.clone(),
            self.state.clone(),
            self.background_worker.clone(),
        );
        node.try_bootstrap_store(engines.engines.clone())
            .unwrap_or_else(|e| fatal!("failed to bootstrap node id: {}", e));

        self.snap_mgr = Some(snap_mgr.clone());
        // Create server
        let server = Server::new(
            node.id(),
            &server_config,
            &self.security_mgr,
            storage,
            coprocessor::Endpoint::new(
                &server_config.value(),
                cop_read_pool_handle,
                self.concurrency_manager.clone(),
                engine_rocks::raw_util::to_raw_perf_level(self.config.coprocessor.perf_level),
            ),
            coprocessor_v2::Endpoint::new(&self.config.coprocessor_v2),
            self.router.clone(),
            self.resolver.clone(),
            snap_mgr.clone(),
            gc_worker.clone(),
            check_leader_scheduler,
            self.env.clone(),
            unified_read_pool,
            debug_thread_pool,
        )
        .unwrap_or_else(|e| fatal!("failed to create server: {}", e));
        cfg_controller.register(
            tikv::config::Module::Server,
            Box::new(ServerConfigManager::new(
                server.get_snap_worker_scheduler(),
                server_config.clone(),
            )),
        );

        let import_path = self.store_path.join("import");
        let mut importer = SSTImporter::new(
            &self.config.import,
            import_path,
            self.encryption_key_manager.clone(),
            self.config.storage.enable_ttl,
        )
        .unwrap();
        for (cf_name, compression_type) in &[
            (
                CF_DEFAULT,
                self.config.rocksdb.defaultcf.bottommost_level_compression,
            ),
            (
                CF_WRITE,
                self.config.rocksdb.writecf.bottommost_level_compression,
            ),
        ] {
            importer.set_compression_type(cf_name, from_rocks_compression_type(*compression_type));
        }
        let importer = Arc::new(importer);

        let split_check_runner = SplitCheckRunner::new(
            engines.engines.kv.clone(),
            self.router.clone(),
            self.coprocessor_host.clone().unwrap(),
        );
        let split_check_scheduler = self
            .background_worker
            .start("split-check", split_check_runner);
        cfg_controller.register(
            tikv::config::Module::Coprocessor,
            Box::new(SplitCheckConfigManager(split_check_scheduler.clone())),
        );

        cfg_controller.register(
            tikv::config::Module::Raftstore,
            Box::new(RaftstoreConfigManager(raft_store)),
        );

        let split_config_manager =
            SplitConfigManager(Arc::new(VersionTrack::new(self.config.split.clone())));
        cfg_controller.register(
            tikv::config::Module::Split,
            Box::new(split_config_manager.clone()),
        );

        let auto_split_controller = AutoSplitController::new(split_config_manager);

        // `ConsistencyCheckObserver` must be registered before `Node::start`.
        let safe_point = Arc::new(AtomicU64::new(0));
        let observer = match self.config.coprocessor.consistency_check_method {
            ConsistencyCheckMethod::Mvcc => BoxConsistencyCheckObserver::new(
                MvccConsistencyCheckObserver::new(safe_point.clone()),
            ),
            ConsistencyCheckMethod::Raw => {
                BoxConsistencyCheckObserver::new(RawConsistencyCheckObserver::default())
            }
        };
        self.coprocessor_host
            .as_mut()
            .unwrap()
            .registry
            .register_consistency_check_observer(100, observer);

        node.start(
            engines.engines.clone(),
            server.transport(),
            snap_mgr,
            pd_worker,
            engines.store_meta.clone(),
            self.coprocessor_host.clone().unwrap(),
            importer.clone(),
            split_check_scheduler,
            auto_split_controller,
            self.concurrency_manager.clone(),
        )
        .unwrap_or_else(|e| fatal!("failed to start node: {}", e));

        // Start auto gc. Must after `Node::start` because `node_id` is initialized there.
        assert!(node.id() > 0); // Node id should never be 0.
        let auto_gc_config = AutoGcConfig::new(
            self.pd_client.clone(),
            self.region_info_accessor.clone(),
            node.id(),
        );
        if let Err(e) = gc_worker.start_auto_gc(auto_gc_config, safe_point) {
            fatal!("failed to start auto_gc on storage, error: {}", e);
        }

        initial_metric(&self.config.metric);
        if self.config.storage.enable_ttl {
            ttl_checker.start_with_timer(TTLChecker::new(
                self.engines.as_ref().unwrap().engine.kv_engine(),
                self.region_info_accessor.clone(),
                self.config.storage.ttl_check_poll_interval.into(),
            ));
            self.to_stop.push(ttl_checker);
        }

        // Start CDC.
        let cdc_memory_quota = MemoryQuota::new(self.config.cdc.sink_memory_quota.0 as _);
        let cdc_endpoint = cdc::Endpoint::new(
            &self.config.cdc,
            self.pd_client.clone(),
            cdc_scheduler.clone(),
            self.router.clone(),
            cdc_ob,
            engines.store_meta.clone(),
            self.concurrency_manager.clone(),
            server.env(),
            self.security_mgr.clone(),
            cdc_memory_quota.clone(),
        );
        cdc_worker.start_with_timer(cdc_endpoint);
        self.to_stop.push(cdc_worker);

        // Start resolved ts
        if let Some(mut rts_worker) = rts_worker {
            let rts_endpoint = resolved_ts::Endpoint::new(
                &self.config.resolved_ts,
                rts_worker.scheduler(),
                self.router.clone(),
                engines.store_meta.clone(),
                self.pd_client.clone(),
                self.concurrency_manager.clone(),
                server.env(),
                self.security_mgr.clone(),
                // TODO: replace to the cdc sinker
                resolved_ts::DummySinker::new(),
            );
            rts_worker.start_with_timer(rts_endpoint);
            self.to_stop.push(rts_worker);
        }

        // Start resource metering.
        let resource_metering_cpu_recorder = resource_metering::cpu::recorder::init_recorder();
        let mut resource_metering_reporter_worker = Box::new(
            WorkerBuilder::new("resource-metering-reporter")
                .pending_capacity(30)
                .create()
                .lazy_build("resource-metering-reporter"),
        );
        let resource_metering_reporter_scheduler = resource_metering_reporter_worker.scheduler();
        cfg_controller.register(
            tikv::config::Module::ResourceMetering,
            Box::new(resource_metering::ConfigManager::new(
                self.config.resource_metering.clone(),
                resource_metering_reporter_scheduler.clone(),
                resource_metering_cpu_recorder,
            )),
        );
        let resource_metering_reporter = resource_metering::reporter::ResourceMeteringReporter::new(
            self.config.resource_metering.clone(),
            resource_metering_reporter_scheduler,
            self.env.clone(),
        );
        resource_metering_reporter_worker.start_with_timer(resource_metering_reporter);
        self.to_stop.push(resource_metering_reporter_worker);

        self.servers = Some(Servers {
            lock_mgr,
            server,
            node,
            importer,
            cdc_scheduler,
            cdc_memory_quota,
        });

        server_config
    }

    fn register_services(&mut self) {
        let servers = self.servers.as_mut().unwrap();
        let engines = self.engines.as_ref().unwrap();

        // Import SST service.
        let import_service = ImportSSTService::new(
            self.config.import.clone(),
            self.router.clone(),
            engines.engines.kv.clone(),
            servers.importer.clone(),
        );
        if servers
            .server
            .register_service(create_import_sst(import_service))
            .is_some()
        {
            fatal!("failed to register import service");
        }

        // Debug service.
        let debug_service = DebugService::new(
            engines.engines.clone(),
            servers.server.get_debug_thread_pool().clone(),
            self.router.clone(),
            self.cfg_controller.as_ref().unwrap().clone(),
        );
        if servers
            .server
            .register_service(create_debug(debug_service))
            .is_some()
        {
            fatal!("failed to register debug service");
        }

        // Create Diagnostics service
        let diag_service = DiagnosticsService::new(
            servers.server.get_debug_thread_pool().clone(),
            self.config.log_file.clone(),
            self.config.slow_log_file.clone(),
        );
        if servers
            .server
            .register_service(create_diagnostics(diag_service))
            .is_some()
        {
            fatal!("failed to register diagnostics service");
        }

        // Lock manager.
        if servers
            .server
            .register_service(create_deadlock(servers.lock_mgr.deadlock_service()))
            .is_some()
        {
            fatal!("failed to register deadlock service");
        }

        servers
            .lock_mgr
            .start(
                servers.node.id(),
                self.pd_client.clone(),
                self.resolver.clone(),
                self.security_mgr.clone(),
                &self.config.pessimistic_txn,
            )
            .unwrap_or_else(|e| fatal!("failed to start lock manager: {}", e));

        // Backup service.
        let mut backup_worker = Box::new(self.background_worker.lazy_build("backup-endpoint"));
        let backup_scheduler = backup_worker.scheduler();
        let backup_service = backup::Service::new(backup_scheduler);
        if servers
            .server
            .register_service(create_backup(backup_service))
            .is_some()
        {
            fatal!("failed to register backup service");
        }

        let backup_endpoint = backup::Endpoint::new(
            servers.node.id(),
            engines.engine.clone(),
            self.region_info_accessor.clone(),
            engines.engines.kv.as_inner().clone(),
            self.config.backup.clone(),
            self.concurrency_manager.clone(),
        );
        self.cfg_controller.as_mut().unwrap().register(
            tikv::config::Module::Backup,
            Box::new(backup_endpoint.get_config_manager()),
        );
        backup_worker.start(backup_endpoint);

        let cdc_service = cdc::Service::new(
            servers.cdc_scheduler.clone(),
            servers.cdc_memory_quota.clone(),
        );
        if servers
            .server
            .register_service(create_change_data(cdc_service))
            .is_some()
        {
            fatal!("failed to register cdc service");
        }
    }

    fn init_io_utility(&mut self) -> (Arc<IORateLimiter>, BytesFetcher) {
        let io_snooper_on = self.config.enable_io_snoop
            && file_system::init_io_snooper()
                .map_err(|e| error_unknown!(%e; "failed to init io snooper"))
                .is_ok();
        let limiter = Arc::new(
            self.config
                .storage
                .io_rate_limit
                .build(!io_snooper_on /*enable_statistics*/),
        );
        let fetcher = if io_snooper_on {
            BytesFetcher::FromIOSnooper()
        } else {
            BytesFetcher::FromRateLimiter(limiter.statistics().unwrap())
        };
        // Set up IO limiter even when rate limit is disabled, so that rate limits can be
        // dynamically applied later on.
        set_io_rate_limiter(Some(limiter.clone()));
        (limiter, fetcher)
    }

    fn init_metrics_flusher(
        &mut self,
        fetcher: BytesFetcher,
        engines_info: Arc<EnginesResourceInfo>,
    ) {
        let mut engine_metrics =
            EngineMetricsManager::new(self.engines.as_ref().unwrap().engines.clone());
        let mut io_metrics = IOMetricsManager::new(fetcher);
        self.background_worker
            .spawn_interval_task(DEFAULT_METRICS_FLUSH_INTERVAL, move || {
                let now = Instant::now();
                engine_metrics.flush(now);
                io_metrics.flush(now);
                engines_info.update(now);
            });

        let mut mem_trace_metrics = MemoryTraceManager::default();
        mem_trace_metrics.register_provider((&*MEMTRACE_ROOT).to_owned());
        self.background_worker
            .spawn_interval_task(DEFAULT_MEMTRACE_FLUSH_INTERVAL, move || {
                let now = Instant::now();
                mem_trace_metrics.flush(now);
            });
    }

    fn init_storage_stats_task(&self, engines: Engines<RocksEngine, ER>) {
        let config_disk_capacity: u64 = self.config.raft_store.capacity.0;
        let store_path = self.store_path.clone();
        let snap_mgr = self.snap_mgr.clone().unwrap();
        let reserve_space = disk::get_disk_reserved_space();
        if reserve_space == 0 {
            info!("disk space checker not enabled");
            return;
        }

        let almost_full_threshold = reserve_space;
        let already_full_threshold = reserve_space / 2;
        self.background_worker
            .spawn_interval_task(DEFAULT_STORAGE_STATS_INTERVAL, move || {
                let disk_stats = match fs2::statvfs(&store_path) {
                    Err(e) => {
                        error!(
                            "get disk stat for kv store failed";
                            "kv path" => store_path.to_str(),
                            "err" => ?e
                        );
                        return;
                    }
                    Ok(stats) => stats,
                };
                let disk_cap = disk_stats.total_space();
                let snap_size = snap_mgr.get_total_snap_size().unwrap();

                let kv_size = engines
                    .kv
                    .get_engine_used_size()
                    .expect("get kv engine size");

                let raft_size = engines
                    .raft
                    .get_engine_size()
                    .expect("get raft engine size");

                let used_size = snap_size + kv_size + raft_size;
                let capacity = if config_disk_capacity == 0 || disk_cap < config_disk_capacity {
                    disk_cap
                } else {
                    config_disk_capacity
                };

                let mut available = capacity.checked_sub(used_size).unwrap_or_default();
                available = cmp::min(available, disk_stats.available_space());

                let prev_disk_status = disk::get_disk_status(0); //0 no need care about failpoint.
                let cur_disk_status = if available <= already_full_threshold {
                    disk::DiskUsage::AlreadyFull
                } else if available <= almost_full_threshold {
                    disk::DiskUsage::AlmostFull
                } else {
                    disk::DiskUsage::Normal
                };
                if prev_disk_status != cur_disk_status {
                    warn!(
                        "disk usage {:?}->{:?}, available={},snap={},kv={},raft={},capacity={}",
                        prev_disk_status,
                        cur_disk_status,
                        available,
                        snap_size,
                        kv_size,
                        raft_size,
                        capacity
                    );
                }
                disk::set_disk_status(cur_disk_status);
            })
    }

    fn run_server(&mut self, server_config: Arc<VersionTrack<ServerConfig>>) {
        let server = self.servers.as_mut().unwrap();
        server
            .server
            .build_and_bind()
            .unwrap_or_else(|e| fatal!("failed to build server: {}", e));
        server
            .server
            .start(server_config, self.security_mgr.clone())
            .unwrap_or_else(|e| fatal!("failed to start server: {}", e));
    }

    fn run_status_server(&mut self) {
        // Create a status server.
        let status_enabled = !self.config.server.status_addr.is_empty();
        if status_enabled {
            let mut status_server = match StatusServer::new(
                self.config.server.status_thread_pool_size,
                Some(self.pd_client.clone()),
                self.cfg_controller.take().unwrap(),
                Arc::new(self.config.security.clone()),
                self.router.clone(),
            ) {
                Ok(status_server) => Box::new(status_server),
                Err(e) => {
                    error_unknown!(%e; "failed to start runtime for status service");
                    return;
                }
            };
            // Start the status server.
            if let Err(e) = status_server.start(
                self.config.server.status_addr.clone(),
                self.config.server.advertise_status_addr.clone(),
            ) {
                error_unknown!(%e; "failed to bind addr for status service");
            } else {
                self.to_stop.push(status_server);
            }
        }
    }

    fn stop(self) {
        tikv_util::thread_group::mark_shutdown();
        let mut servers = self.servers.unwrap();
        servers
            .server
            .stop()
            .unwrap_or_else(|e| fatal!("failed to stop server: {}", e));

        servers.node.stop();
        self.region_info_accessor.stop();

        servers.lock_mgr.stop();

        self.to_stop.into_iter().for_each(|s| s.stop());
    }
}

impl TiKVServer<RocksEngine> {
    fn init_raw_engines(
        &mut self,
        limiter: Option<Arc<IORateLimiter>>,
    ) -> (Engines<RocksEngine, RocksEngine>, Arc<EnginesResourceInfo>) {
        let env = get_env(self.encryption_key_manager.clone(), limiter).unwrap();
        let block_cache = self.config.storage.block_cache.build_shared_cache();

        // Create raft engine.
        let raft_db_path = Path::new(&self.config.raft_store.raftdb_path);
        let config_raftdb = &self.config.raftdb;
        let mut raft_db_opts = config_raftdb.build_opt();
        raft_db_opts.set_env(env.clone());
        let raft_db_cf_opts = config_raftdb.build_cf_opts(&block_cache);
        let raft_engine = engine_rocks::raw_util::new_engine_opt(
            raft_db_path.to_str().unwrap(),
            raft_db_opts,
            raft_db_cf_opts,
        )
        .unwrap_or_else(|s| fatal!("failed to create raft engine: {}", s));

        // Create kv engine.
        let mut kv_db_opts = self.config.rocksdb.build_opt();
        kv_db_opts.set_env(env);
        kv_db_opts.add_event_listener(self.create_raftstore_compaction_listener());
        kv_db_opts.add_event_listener(self.create_flow_listener());
        let kv_cfs_opts = self.config.rocksdb.build_cf_opts(
            &block_cache,
            Some(&self.region_info_accessor),
            self.config.storage.enable_ttl,
        );
        let db_path = self.store_path.join(Path::new(DEFAULT_ROCKSDB_SUB_DIR));
        let kv_engine = engine_rocks::raw_util::new_engine_opt(
            db_path.to_str().unwrap(),
            kv_db_opts,
            kv_cfs_opts,
        )
        .unwrap_or_else(|s| fatal!("failed to create kv engine: {}", s));

        let mut kv_engine = RocksEngine::from_db(Arc::new(kv_engine));
        let mut raft_engine = RocksEngine::from_db(Arc::new(raft_engine));
        let shared_block_cache = block_cache.is_some();
        kv_engine.set_shared_block_cache(shared_block_cache);
        raft_engine.set_shared_block_cache(shared_block_cache);
        let engines = Engines::new(kv_engine, raft_engine);

        check_and_dump_raft_engine(&self.config, &engines.raft, 8);

        let cfg_controller = self.cfg_controller.as_mut().unwrap();
        cfg_controller.register(
            tikv::config::Module::Rocksdb,
            Box::new(DBConfigManger::new(
                engines.kv.clone(),
                DBType::Kv,
                self.config.storage.block_cache.shared,
            )),
        );
        cfg_controller.register(
            tikv::config::Module::Raftdb,
            Box::new(DBConfigManger::new(
                engines.raft.clone(),
                DBType::Raft,
                self.config.storage.block_cache.shared,
            )),
        );

        let engines_info = Arc::new(EnginesResourceInfo::new(
            engines.kv.clone(),
            Some(engines.raft.clone()),
            180, /*max_samples_to_preserve*/
        ));

        (engines, engines_info)
    }
}

impl TiKVServer<RaftLogEngine> {
    fn init_raw_engines(
        &mut self,
        limiter: Option<Arc<IORateLimiter>>,
    ) -> (
        Engines<RocksEngine, RaftLogEngine>,
        Arc<EnginesResourceInfo>,
    ) {
        let env = get_env(self.encryption_key_manager.clone(), limiter).unwrap();
        let block_cache = self.config.storage.block_cache.build_shared_cache();

        // Create raft engine.
        let raft_config = self.config.raft_engine.config();
        let raft_engine = RaftLogEngine::new(raft_config);

        // Try to dump and recover raft data.
        check_and_dump_raft_db(&self.config, &raft_engine, &env, 8);

        // Create kv engine.
        let mut kv_db_opts = self.config.rocksdb.build_opt();
        kv_db_opts.set_env(env);
        kv_db_opts.add_event_listener(self.create_raftstore_compaction_listener());
        let kv_cfs_opts = self.config.rocksdb.build_cf_opts(
            &block_cache,
            Some(&self.region_info_accessor),
            self.config.storage.enable_ttl,
        );
        let db_path = self.store_path.join(Path::new(DEFAULT_ROCKSDB_SUB_DIR));
        let kv_engine = engine_rocks::raw_util::new_engine_opt(
            db_path.to_str().unwrap(),
            kv_db_opts,
            kv_cfs_opts,
        )
        .unwrap_or_else(|s| fatal!("failed to create kv engine: {}", s));

        let mut kv_engine = RocksEngine::from_db(Arc::new(kv_engine));
        let shared_block_cache = block_cache.is_some();
        kv_engine.set_shared_block_cache(shared_block_cache);
        let engines = Engines::new(kv_engine, raft_engine);

        let cfg_controller = self.cfg_controller.as_mut().unwrap();
        cfg_controller.register(
            tikv::config::Module::Rocksdb,
            Box::new(DBConfigManger::new(
                engines.kv.clone(),
                DBType::Kv,
                self.config.storage.block_cache.shared,
            )),
        );

        let engines_info = Arc::new(EnginesResourceInfo::new(
            engines.kv.clone(),
            None, /*raft_engine*/
            180,  /*max_samples_to_preserve*/
        ));

        (engines, engines_info)
    }
}

/// Various sanity-checks and logging before running a server.
///
/// Warnings are logged.
///
/// # Logs
///
/// The presence of these environment variables that affect the database
/// behavior is logged.
///
/// - `GRPC_POLL_STRATEGY`
/// - `http_proxy` and `https_proxy`
///
/// # Warnings
///
/// - if `net.core.somaxconn` < 32768
/// - if `net.ipv4.tcp_syncookies` is not 0
/// - if `vm.swappiness` is not 0
/// - if data directories are not on SSDs
/// - if the "TZ" environment variable is not set on unix
fn pre_start() {
    check_environment_variables();
    for e in tikv_util::config::check_kernel() {
        warn!(
            "check: kernel";
            "err" => %e
        );
    }
}

fn check_system_config(config: &TiKvConfig) {
    info!("beginning system configuration check");
    let mut rocksdb_max_open_files = config.rocksdb.max_open_files;
    if config.rocksdb.titan.enabled {
        // Titan engine maintains yet another pool of blob files and uses the same max
        // number of open files setup as rocksdb does. So we double the max required
        // open files here
        rocksdb_max_open_files *= 2;
    }
    if let Err(e) = tikv_util::config::check_max_open_fds(
        RESERVED_OPEN_FDS + (rocksdb_max_open_files + config.raftdb.max_open_files) as u64,
    ) {
        fatal!("{}", e);
    }

    // Check RocksDB data dir
    if let Err(e) = tikv_util::config::check_data_dir(&config.storage.data_dir) {
        warn!(
            "check: rocksdb-data-dir";
            "path" => &config.storage.data_dir,
            "err" => %e
        );
    }
    // Check raft data dir
    if let Err(e) = tikv_util::config::check_data_dir(&config.raft_store.raftdb_path) {
        warn!(
            "check: raftdb-path";
            "path" => &config.raft_store.raftdb_path,
            "err" => %e
        );
    }
}

fn try_lock_conflict_addr<P: AsRef<Path>>(path: P) -> File {
    let f = File::create(path.as_ref()).unwrap_or_else(|e| {
        fatal!(
            "failed to create lock at {}: {}",
            path.as_ref().display(),
            e
        )
    });

    if f.try_lock_exclusive().is_err() {
        fatal!(
            "{} already in use, maybe another instance is binding with this address.",
            path.as_ref().file_name().unwrap().to_str().unwrap()
        );
    }
    f
}

#[cfg(unix)]
fn get_lock_dir() -> String {
    format!("{}_TIKV_LOCK_FILES", unsafe { libc::getuid() })
}

#[cfg(not(unix))]
fn get_lock_dir() -> String {
    "TIKV_LOCK_FILES".to_owned()
}

/// A small trait for components which can be trivially stopped. Lets us keep
/// a list of these in `TiKV`, rather than storing each component individually.
trait Stop {
    fn stop(self: Box<Self>);
}

impl<E, R> Stop for StatusServer<E, R>
where
    E: 'static,
    R: 'static + Send,
{
    fn stop(self: Box<Self>) {
        (*self).stop()
    }
}

impl Stop for Worker {
    fn stop(self: Box<Self>) {
        Worker::stop(&self);
    }
}

impl<T: fmt::Display + Send + 'static> Stop for LazyWorker<T> {
    fn stop(self: Box<Self>) {
        self.stop_worker();
    }
}

pub struct EngineMetricsManager<R: RaftEngine> {
    engines: Engines<RocksEngine, R>,
    last_reset: Instant,
}

impl<R: RaftEngine> EngineMetricsManager<R> {
    pub fn new(engines: Engines<RocksEngine, R>) -> Self {
        EngineMetricsManager {
            engines,
            last_reset: Instant::now(),
        }
    }

    pub fn flush(&mut self, now: Instant) {
        self.engines.kv.flush_metrics("kv");
        self.engines.raft.flush_metrics("raft");
        if now.saturating_duration_since(self.last_reset) >= DEFAULT_ENGINE_METRICS_RESET_INTERVAL {
            self.engines.kv.reset_statistics();
            self.engines.raft.reset_statistics();
            self.last_reset = now;
        }
    }
}

pub struct EnginesResourceInfo {
    kv_engine: RocksEngine,
    raft_engine: Option<RocksEngine>,
    latest_normalized_pending_bytes: AtomicU32,
    normalized_pending_bytes_collector: MovingAvgU32,
}

impl EnginesResourceInfo {
    const SCALE_FACTOR: u64 = 100;

    pub fn new(
        kv_engine: RocksEngine,
        raft_engine: Option<RocksEngine>,
        max_samples_to_preserve: usize,
    ) -> Self {
        EnginesResourceInfo {
            kv_engine,
            raft_engine,
            latest_normalized_pending_bytes: AtomicU32::new(0),
            normalized_pending_bytes_collector: MovingAvgU32::new(max_samples_to_preserve),
        }
    }

    pub fn update(&self, _now: Instant) {
        let mut normalized_pending_bytes = 0;

        fn fetch_engine_cf(engine: &RocksEngine, cf: &str, normalized_pending_bytes: &mut u32) {
            if let Ok(cf_opts) = engine.get_options_cf(cf) {
                if let Ok(Some(b)) = engine.get_cf_compaction_pending_bytes(cf) {
                    if cf_opts.get_soft_pending_compaction_bytes_limit() > 0 {
                        *normalized_pending_bytes = std::cmp::max(
                            *normalized_pending_bytes,
                            (b * EnginesResourceInfo::SCALE_FACTOR
                                / cf_opts.get_soft_pending_compaction_bytes_limit())
                                as u32,
                        );
                    }
                }
            }
        }

        if let Some(raft_engine) = &self.raft_engine {
            fetch_engine_cf(raft_engine, CF_DEFAULT, &mut normalized_pending_bytes);
        }
        for cf in &[CF_DEFAULT, CF_WRITE, CF_LOCK] {
            fetch_engine_cf(&self.kv_engine, cf, &mut normalized_pending_bytes);
        }
        let (_, avg) = self
            .normalized_pending_bytes_collector
            .add(normalized_pending_bytes);
        self.latest_normalized_pending_bytes.store(
            std::cmp::max(normalized_pending_bytes, avg),
            Ordering::Relaxed,
        );
    }
}

impl IOBudgetAdjustor for EnginesResourceInfo {
    fn adjust(&self, total_budgets: usize) -> usize {
        let score = self.latest_normalized_pending_bytes.load(Ordering::Relaxed) as f32
            / Self::SCALE_FACTOR as f32;
        // Two reasons for adding `sqrt` on top:
        // 1) In theory the convergence point is independent of the value of pending
        //    bytes (as long as backlog generating rate equals consuming rate, which is
        //    determined by compaction budgets), a convex helps reach that point while
        //    maintaining low level of pending bytes.
        // 2) Variance of compaction pending bytes grows with its magnitude, a filter
        //    with decreasing derivative can help balance such trend.
        let score = score.sqrt();
        // The target global write flow slides between Bandwidth / 2 and Bandwidth.
        let score = 0.5 + score / 2.0;
        (total_budgets as f32 * score) as usize
    }
}<|MERGE_RESOLUTION|>--- conflicted
+++ resolved
@@ -17,32 +17,21 @@
     fs::{self, File},
     net::SocketAddr,
     path::{Path, PathBuf},
-<<<<<<< HEAD
-    sync::{atomic::AtomicU64, mpsc, Arc, Mutex},
-    time::{Duration, Instant},
-=======
     sync::{
         atomic::{AtomicU32, AtomicU64, Ordering},
-        Arc, Mutex,
+        mpsc, Arc, Mutex,
     },
     time::Duration,
     u64,
->>>>>>> d129daad
 };
 
 use cdc::MemoryQuota;
 use concurrency_manager::ConcurrencyManager;
 use encryption_export::{data_key_manager_from_config, DataKeyManager};
-<<<<<<< HEAD
-use engine_rocks::{
-    encryption::get_env as get_encrypted_env, file_system::get_env as get_inspected_env, FlowInfo,
-    RocksEngine,
-=======
-use engine_rocks::{from_rocks_compression_type, get_env, RocksEngine};
+use engine_rocks::{from_rocks_compression_type, get_env, FlowInfo, RocksEngine};
 use engine_traits::{
     compaction_job::CompactionJobInfo, CFOptionsExt, ColumnFamilyOptions, Engines, MiscExt,
     RaftEngine, CF_DEFAULT, CF_LOCK, CF_WRITE,
->>>>>>> d129daad
 };
 use error_code::ErrorCodeExt;
 use file_system::{
@@ -171,13 +160,10 @@
 const RESERVED_OPEN_FDS: u64 = 1000;
 
 const DEFAULT_METRICS_FLUSH_INTERVAL: Duration = Duration::from_millis(10_000);
-<<<<<<< HEAD
-=======
 const DEFAULT_MEMTRACE_FLUSH_INTERVAL: Duration = Duration::from_millis(1_000);
 const DEFAULT_ENGINE_METRICS_RESET_INTERVAL: Duration = Duration::from_millis(60_000);
 const DEFAULT_STORAGE_STATS_INTERVAL: Duration = Duration::from_secs(1);
 
->>>>>>> d129daad
 /// A complete TiKV server.
 struct TiKVServer<ER: RaftEngine> {
     config: TiKvConfig,
@@ -1519,7 +1505,7 @@
 
         fn fetch_engine_cf(engine: &RocksEngine, cf: &str, normalized_pending_bytes: &mut u32) {
             if let Ok(cf_opts) = engine.get_options_cf(cf) {
-                if let Ok(Some(b)) = engine.get_cf_compaction_pending_bytes(cf) {
+                if let Ok(Some(b)) = engine.get_cf_pending_compaction_bytes(cf) {
                     if cf_opts.get_soft_pending_compaction_bytes_limit() > 0 {
                         *normalized_pending_bytes = std::cmp::max(
                             *normalized_pending_bytes,
