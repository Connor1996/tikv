// Copyright 2021 TiKV Project Authors. Licensed under Apache-2.0.

//! This module startups all the components of a TiKV server.
//!
//! It is responsible for reading from configs, starting up the various server
//! components, and handling errors (mostly by aborting and reporting to the
//! user).
//!
//! The entry point is `run_tikv`.
//!
//! Components are often used to initialize other components, and/or must be
//! explicitly stopped. We keep these components in the `TikvServer` struct.

use std::{
    cmp,
    collections::HashMap,
    convert::TryFrom,
    env, fmt,
    net::SocketAddr,
    path::{Path, PathBuf},
    str::FromStr,
    sync::{
        atomic::{AtomicU32, AtomicU64, Ordering},
        mpsc, Arc, Mutex,
    },
    time::Duration,
    u64,
};

use api_version::{dispatch_api_version, KvFormat};
use backup_stream::{
    config::BackupStreamConfigManager,
    metadata::{ConnectionConfig, LazyEtcdClient},
    observer::BackupStreamObserver,
};
use causal_ts::CausalTsProviderImpl;
use cdc::{CdcConfigManager, MemoryQuota};
use concurrency_manager::ConcurrencyManager;
use encryption_export::{data_key_manager_from_config, DataKeyManager};
use engine_rocks::{
    flush_engine_statistics, from_rocks_compression_type,
    raw::{Cache, Env},
    FlowInfo, RocksEngine, RocksStatistics,
};
use engine_rocks_helper::sst_recovery::{RecoveryRunner, DEFAULT_CHECK_INTERVAL};
use engine_traits::{
    CachedTablet, CfOptions, CfOptionsExt, Engines, FlowControlFactorsExt, KvEngine, MiscExt,
    RaftEngine, SingletonFactory, StatisticsReporter, TabletContext, TabletRegistry, CF_DEFAULT,
    CF_LOCK, CF_WRITE,
};
use error_code::ErrorCodeExt;
use file_system::{
    get_io_rate_limiter, set_io_rate_limiter, BytesFetcher, File, IoBudgetAdjustor,
    MetricsManager as IoMetricsManager,
};
use futures::executor::block_on;
use grpcio::{EnvBuilder, Environment};
use grpcio_health::HealthService;
use kvproto::{
    brpb::create_backup, cdcpb::create_change_data, deadlock::create_deadlock,
    debugpb::create_debug, diagnosticspb::create_diagnostics, import_sstpb::create_import_sst,
    kvrpcpb::ApiVersion, logbackuppb::create_log_backup, recoverdatapb::create_recover_data,
    resource_usage_agent::create_resource_metering_pub_sub,
};
use pd_client::{PdClient, RpcClient};
use raft_log_engine::RaftLogEngine;
use raftstore::{
    coprocessor::{
        config::SplitCheckConfigManager, BoxConsistencyCheckObserver, ConsistencyCheckMethod,
        CoprocessorHost, RawConsistencyCheckObserver, RegionInfoAccessor,
    },
    router::ServerRaftStoreRouter,
    store::{
        config::RaftstoreConfigManager,
        fsm,
        fsm::store::{
            RaftBatchSystem, RaftRouter, StoreMeta, MULTI_FILES_SNAPSHOT_FEATURE, PENDING_MSG_CAP,
        },
        memory::MEMTRACE_ROOT as MEMTRACE_RAFTSTORE,
        AutoSplitController, CheckLeaderRunner, LocalReader, SnapManager, SnapManagerBuilder,
        SplitCheckRunner, SplitConfigManager, StoreMetaDelegate,
    },
    RaftRouterCompactedEventSender,
};
use resource_control::{ResourceGroupManager, MIN_PRIORITY_UPDATE_INTERVAL};
use security::SecurityManager;
use snap_recovery::RecoveryService;
use tikv::{
    config::{ConfigController, DbConfigManger, DbType, LogConfigManager, TikvConfig},
    coprocessor::{self, MEMTRACE_ROOT as MEMTRACE_COPROCESSOR},
    coprocessor_v2,
    import::{ImportSstService, SstImporter},
    read_pool::{build_yatp_read_pool, ReadPool, ReadPoolConfigManager},
    server::{
        config::{Config as ServerConfig, ServerConfigManager},
        gc_worker::{AutoGcConfig, GcWorker},
        lock_manager::LockManager,
        raftkv::ReplicaReadLockChecker,
        resolve,
        service::{DebugService, DiagnosticsService},
        status_server::StatusServer,
        ttl::TtlChecker,
        KvEngineFactoryBuilder, Node, RaftKv, Server, CPU_CORES_QUOTA_GAUGE, DEFAULT_CLUSTER_ID,
        GRPC_THREAD_PREFIX,
    },
    storage::{
        self,
        config_manager::StorageConfigManger,
        mvcc::MvccConsistencyCheckObserver,
        txn::flow_controller::{EngineFlowController, FlowController},
        Engine, Storage,
    },
};
use tikv_util::{
    check_environment_variables,
    config::{ensure_dir_exist, RaftDataStateMachine, VersionTrack},
    math::MovingAvgU32,
    metrics::INSTANCE_BACKEND_CPU_QUOTA,
    quota_limiter::{QuotaLimitConfigManager, QuotaLimiter},
    sys::{
        cpu_time::ProcessStat, disk, path_in_diff_mount_point, register_memory_usage_high_water,
        SysQuota,
    },
    thread_group::GroupProperties,
    time::{Instant, Monitor},
    worker::{Builder as WorkerBuilder, LazyWorker, Scheduler, Worker},
    Either,
};
use tokio::runtime::Builder;

use crate::{
    memory::*, raft_engine_switch::*, setup::*, signal_handler,
    tikv_util::sys::thread::ThreadBuildWrapper,
};

// minimum number of core kept for background requests
const BACKGROUND_REQUEST_CORE_LOWER_BOUND: f64 = 1.0;
// max ratio of core quota for background requests
const BACKGROUND_REQUEST_CORE_MAX_RATIO: f64 = 0.95;
// default ratio of core quota for background requests = core_number * 0.5
const BACKGROUND_REQUEST_CORE_DEFAULT_RATIO: f64 = 0.5;
// indication of TiKV instance is short of cpu
const SYSTEM_BUSY_THRESHOLD: f64 = 0.80;
// indication of TiKV instance in healthy state when cpu usage is in [0.5, 0.80)
const SYSTEM_HEALTHY_THRESHOLD: f64 = 0.50;
// pace of cpu quota adjustment
const CPU_QUOTA_ADJUSTMENT_PACE: f64 = 200.0; // 0.2 vcpu

#[inline]
fn run_impl<CER: ConfiguredRaftEngine, F: KvFormat>(config: TikvConfig) {
    let mut tikv = TikvServer::<CER>::init::<F>(config);

    // Must be called after `TikvServer::init`.
    let memory_limit = tikv.config.memory_usage_limit.unwrap().0;
    let high_water = (tikv.config.memory_usage_high_water * memory_limit as f64) as u64;
    register_memory_usage_high_water(high_water);

    tikv.check_conflict_addr();
    tikv.init_fs();
    tikv.init_yatp();
    tikv.init_encryption();
    let fetcher = tikv.init_io_utility();
    let listener = tikv.init_flow_receiver();
    let (engines, engines_info) = tikv.init_raw_engines(listener);
    tikv.init_engines(engines.clone());
    let server_config = tikv.init_servers::<F>();
    tikv.register_services();
    tikv.init_metrics_flusher(fetcher, engines_info);
    tikv.init_storage_stats_task(engines);
    tikv.run_server(server_config);
    tikv.run_status_server();
    tikv.init_quota_tuning_task(tikv.quota_limiter.clone());

    signal_handler::wait_for_signal(
        Some(tikv.engines.take().unwrap().engines),
        tikv.kv_statistics.clone(),
        tikv.raft_statistics.clone(),
    );
    tikv.stop();
}

/// Run a TiKV server. Returns when the server is shutdown by the user, in which
/// case the server will be properly stopped.
pub fn run_tikv(config: TikvConfig) {
    // Sets the global logger ASAP.
    // It is okay to use the config w/o `validate()`,
    // because `initial_logger()` handles various conditions.
    initial_logger(&config);

    // Print version information.
    let build_timestamp = option_env!("TIKV_BUILD_TIME");
    tikv::log_tikv_info(build_timestamp);

    // Print resource quota.
    SysQuota::log_quota();
    CPU_CORES_QUOTA_GAUGE.set(SysQuota::cpu_cores_quota());

    // Do some prepare works before start.
    pre_start();

    let _m = Monitor::default();

    dispatch_api_version!(config.storage.api_version(), {
        if !config.raft_engine.enable {
            run_impl::<RocksEngine, API>(config)
        } else {
            run_impl::<RaftLogEngine, API>(config)
        }
    })
}

const RESERVED_OPEN_FDS: u64 = 1000;

const DEFAULT_METRICS_FLUSH_INTERVAL: Duration = Duration::from_millis(10_000);
const DEFAULT_MEMTRACE_FLUSH_INTERVAL: Duration = Duration::from_millis(1_000);
const DEFAULT_ENGINE_METRICS_RESET_INTERVAL: Duration = Duration::from_millis(60_000);
const DEFAULT_STORAGE_STATS_INTERVAL: Duration = Duration::from_secs(1);
const DEFAULT_QUOTA_LIMITER_TUNE_INTERVAL: Duration = Duration::from_secs(5);

/// A complete TiKV server.
struct TikvServer<ER: RaftEngine> {
    config: TikvConfig,
    cfg_controller: Option<ConfigController>,
    security_mgr: Arc<SecurityManager>,
    pd_client: Arc<RpcClient>,
    router: RaftRouter<RocksEngine, ER>,
    flow_info_sender: Option<mpsc::Sender<FlowInfo>>,
    flow_info_receiver: Option<mpsc::Receiver<FlowInfo>>,
    system: Option<RaftBatchSystem<RocksEngine, ER>>,
    resolver: Option<resolve::PdStoreAddrResolver>,
    store_path: PathBuf,
    snap_mgr: Option<SnapManager>, // Will be filled in `init_servers`.
    encryption_key_manager: Option<Arc<DataKeyManager>>,
    engines: Option<TikvEngines<RocksEngine, ER>>,
    kv_statistics: Option<Arc<RocksStatistics>>,
    raft_statistics: Option<Arc<RocksStatistics>>,
    servers: Option<Servers<RocksEngine, ER>>,
    region_info_accessor: RegionInfoAccessor,
    coprocessor_host: Option<CoprocessorHost<RocksEngine>>,
    to_stop: Vec<Box<dyn Stop>>,
    lock_files: Vec<File>,
    concurrency_manager: ConcurrencyManager,
    env: Arc<Environment>,
    background_worker: Worker,
    check_leader_worker: Worker,
    sst_worker: Option<Box<LazyWorker<String>>>,
    quota_limiter: Arc<QuotaLimiter>,
    resource_manager: Arc<ResourceGroupManager>,
    causal_ts_provider: Option<Arc<CausalTsProviderImpl>>, // used for rawkv apiv2
    tablet_registry: Option<TabletRegistry<RocksEngine>>,
    br_snap_recovery_mode: bool, // use for br snapshot recovery
}

struct TikvEngines<EK: KvEngine, ER: RaftEngine> {
    engines: Engines<EK, ER>,
    store_meta: Arc<Mutex<StoreMeta>>,
    engine: RaftKv<EK, ServerRaftStoreRouter<EK, ER>>,
}

struct Servers<EK: KvEngine, ER: RaftEngine> {
    lock_mgr: LockManager,
    server: LocalServer<EK, ER>,
    node: Node<RpcClient, EK, ER>,
    importer: Arc<SstImporter>,
    cdc_scheduler: tikv_util::worker::Scheduler<cdc::Task>,
    cdc_memory_quota: MemoryQuota,
    rsmeter_pubsub_service: resource_metering::PubSubService,
    backup_stream_scheduler: Option<tikv_util::worker::Scheduler<backup_stream::Task>>,
}

type LocalServer<EK, ER> = Server<resolve::PdStoreAddrResolver, LocalRaftKv<EK, ER>>;
type LocalRaftKv<EK, ER> = RaftKv<EK, ServerRaftStoreRouter<EK, ER>>;

impl<ER> TikvServer<ER>
where
    ER: RaftEngine,
{
    fn init<F: KvFormat>(mut config: TikvConfig) -> TikvServer<ER> {
        tikv_util::thread_group::set_properties(Some(GroupProperties::default()));
        // It is okay use pd config and security config before `init_config`,
        // because these configs must be provided by command line, and only
        // used during startup process.
        let security_mgr = Arc::new(
            SecurityManager::new(&config.security)
                .unwrap_or_else(|e| fatal!("failed to create security manager: {}", e)),
        );
        let env = Arc::new(
            EnvBuilder::new()
                .cq_count(config.server.grpc_concurrency)
                .name_prefix(thd_name!(GRPC_THREAD_PREFIX))
                .build(),
        );
        let pd_client =
            Self::connect_to_pd_cluster(&mut config, env.clone(), Arc::clone(&security_mgr));
        // check if TiKV need to run in snapshot recovery mode
        let is_recovering_marked = match pd_client.is_recovering_marked() {
            Err(e) => {
                warn!(
                    "failed to get recovery mode from PD";
                    "error" => ?e,
                );
                false
            }
            Ok(marked) => marked,
        };

        if is_recovering_marked {
            // Run a TiKV server in recovery modeß
            info!("TiKV running in Snapshot Recovery Mode");
            snap_recovery::init_cluster::enter_snap_recovery_mode(&mut config);
            // connect_to_pd_cluster retreived the cluster id from pd
            let cluster_id = config.server.cluster_id;
            snap_recovery::init_cluster::start_recovery(
                config.clone(),
                cluster_id,
                pd_client.clone(),
            );
        }

        // Initialize and check config
        let cfg_controller = Self::init_config(config);
        let config = cfg_controller.get_current();

        let store_path = Path::new(&config.storage.data_dir).to_owned();
        let resource_manager = Arc::new(ResourceGroupManager::default());
<<<<<<< HEAD

        let resource_manager = Arc::new(ResourceGroupManager::new());
=======
>>>>>>> 65a99a89

        // Initialize raftstore channels.
        let (router, system) = fsm::create_raft_batch_system(&config.raft_store, &resource_manager);

        let thread_count = config.server.background_thread_count;
        let background_worker = WorkerBuilder::new("background")
            .thread_count(thread_count)
            .create();
        // spawn a task to periodically update the minimal virtual time of all resource
        // group.
        if config.resource_control.enabled {
            let resource_mgr1 = resource_manager.clone();
            background_worker.spawn_interval_task(MIN_PRIORITY_UPDATE_INTERVAL, move || {
                resource_mgr1.advance_min_virtual_time();
            });
        }

        let mut coprocessor_host = Some(CoprocessorHost::new(
            router.clone(),
            config.coprocessor.clone(),
        ));
        let region_info_accessor = RegionInfoAccessor::new(coprocessor_host.as_mut().unwrap());

        // Initialize concurrency manager
        let latest_ts = block_on(pd_client.get_tso()).expect("failed to get timestamp from PD");
        let concurrency_manager = ConcurrencyManager::new(latest_ts);

        // use different quota for front-end and back-end requests
        let quota_limiter = Arc::new(QuotaLimiter::new(
            config.quota.foreground_cpu_time,
            config.quota.foreground_write_bandwidth,
            config.quota.foreground_read_bandwidth,
            config.quota.background_cpu_time,
            config.quota.background_write_bandwidth,
            config.quota.background_read_bandwidth,
            config.quota.max_delay_duration,
            config.quota.enable_auto_tune,
        ));

        let mut causal_ts_provider = None;
        if let ApiVersion::V2 = F::TAG {
            let tso = block_on(causal_ts::BatchTsoProvider::new_opt(
                pd_client.clone(),
                config.causal_ts.renew_interval.0,
                config.causal_ts.alloc_ahead_buffer.0,
                config.causal_ts.renew_batch_min_size,
                config.causal_ts.renew_batch_max_size,
            ));
            if let Err(e) = tso {
                fatal!("Causal timestamp provider initialize failed: {:?}", e);
            }
            causal_ts_provider = Some(Arc::new(tso.unwrap().into()));
            info!("Causal timestamp provider startup.");
        }

        // Run check leader in a dedicate thread, because it is time sensitive
        // and crucial to TiCDC replication lag.
        let check_leader_worker = WorkerBuilder::new("check_leader").thread_count(1).create();

        TikvServer {
            config,
            cfg_controller: Some(cfg_controller),
            security_mgr,
            pd_client,
            router,
            system: Some(system),
            resolver: None,
            store_path,
            snap_mgr: None,
            encryption_key_manager: None,
            engines: None,
            kv_statistics: None,
            raft_statistics: None,
            servers: None,
            region_info_accessor,
            coprocessor_host,
            to_stop: vec![],
            lock_files: vec![],
            concurrency_manager,
            env,
            background_worker,
            check_leader_worker,
            flow_info_sender: None,
            flow_info_receiver: None,
            sst_worker: None,
            quota_limiter,
            resource_manager,
            causal_ts_provider,
            tablet_registry: None,
            br_snap_recovery_mode: is_recovering_marked,
        }
    }

    /// Initialize and check the config
    ///
    /// Warnings are logged and fatal errors exist.
    ///
    /// #  Fatal errors
    ///
    /// - If `dynamic config` feature is enabled and failed to register config
    ///   to PD
    /// - If some critical configs (like data dir) are differrent from last run
    /// - If the config can't pass `validate()`
    /// - If the max open file descriptor limit is not high enough to support
    ///   the main database and the raft database.
    fn init_config(mut config: TikvConfig) -> ConfigController {
        validate_and_persist_config(&mut config, true);

        ensure_dir_exist(&config.storage.data_dir).unwrap();
        if !config.rocksdb.wal_dir.is_empty() {
            ensure_dir_exist(&config.rocksdb.wal_dir).unwrap();
        }
        if config.raft_engine.enable {
            ensure_dir_exist(&config.raft_engine.config().dir).unwrap();
        } else {
            ensure_dir_exist(&config.raft_store.raftdb_path).unwrap();
            if !config.raftdb.wal_dir.is_empty() {
                ensure_dir_exist(&config.raftdb.wal_dir).unwrap();
            }
        }

        check_system_config(&config);

        tikv_util::set_panic_hook(config.abort_on_panic, &config.storage.data_dir);

        info!(
            "using config";
            "config" => serde_json::to_string(&config).unwrap(),
        );
        if config.panic_when_unexpected_key_or_data {
            info!("panic-when-unexpected-key-or-data is on");
            tikv_util::set_panic_when_unexpected_key_or_data(true);
        }

        config.write_into_metrics();

        ConfigController::new(config)
    }

    fn connect_to_pd_cluster(
        config: &mut TikvConfig,
        env: Arc<Environment>,
        security_mgr: Arc<SecurityManager>,
    ) -> Arc<RpcClient> {
        let pd_client = Arc::new(
            RpcClient::new(&config.pd, Some(env), security_mgr)
                .unwrap_or_else(|e| fatal!("failed to create rpc client: {}", e)),
        );

        let cluster_id = pd_client
            .get_cluster_id()
            .unwrap_or_else(|e| fatal!("failed to get cluster id: {}", e));
        if cluster_id == DEFAULT_CLUSTER_ID {
            fatal!("cluster id can't be {}", DEFAULT_CLUSTER_ID);
        }
        config.server.cluster_id = cluster_id;
        info!(
            "connect to PD cluster";
            "cluster_id" => cluster_id
        );

        pd_client
    }

    fn check_conflict_addr(&mut self) {
        let cur_addr: SocketAddr = self
            .config
            .server
            .addr
            .parse()
            .expect("failed to parse into a socket address");
        let cur_ip = cur_addr.ip();
        let cur_port = cur_addr.port();
        let lock_dir = get_lock_dir();

        let search_base = env::temp_dir().join(lock_dir);
        file_system::create_dir_all(&search_base)
            .unwrap_or_else(|_| panic!("create {} failed", search_base.display()));

        for entry in file_system::read_dir(&search_base).unwrap().flatten() {
            if !entry.file_type().unwrap().is_file() {
                continue;
            }
            let file_path = entry.path();
            let file_name = file_path.file_name().unwrap().to_str().unwrap();
            if let Ok(addr) = file_name.replace('_', ":").parse::<SocketAddr>() {
                let ip = addr.ip();
                let port = addr.port();
                if cur_port == port
                    && (cur_ip == ip || cur_ip.is_unspecified() || ip.is_unspecified())
                {
                    let _ = try_lock_conflict_addr(file_path);
                }
            }
        }

        let cur_path = search_base.join(cur_addr.to_string().replace(':', "_"));
        let cur_file = try_lock_conflict_addr(cur_path);
        self.lock_files.push(cur_file);
    }

    fn init_fs(&mut self) {
        let lock_path = self.store_path.join(Path::new("LOCK"));

        let f = File::create(lock_path.as_path())
            .unwrap_or_else(|e| fatal!("failed to create lock at {}: {}", lock_path.display(), e));
        if f.try_lock_exclusive().is_err() {
            fatal!(
                "lock {} failed, maybe another instance is using this directory.",
                self.store_path.display()
            );
        }
        self.lock_files.push(f);

        if tikv_util::panic_mark_file_exists(&self.config.storage.data_dir) {
            fatal!(
                "panic_mark_file {} exists, there must be something wrong with the db. \
                     Do not remove the panic_mark_file and force the TiKV node to restart. \
                     Please contact TiKV maintainers to investigate the issue. \
                     If needed, use scale in and scale out to replace the TiKV node. \
                     https://docs.pingcap.com/tidb/stable/scale-tidb-using-tiup",
                tikv_util::panic_mark_file_path(&self.config.storage.data_dir).display()
            );
        }

        // We truncate a big file to make sure that both raftdb and kvdb of TiKV have
        // enough space to do compaction and region migration when TiKV recover.
        // This file is created in data_dir rather than db_path, because we must not
        // increase store size of db_path.
        fn calculate_reserved_space(capacity: u64, reserved_size_from_config: u64) -> u64 {
            let mut reserved_size = reserved_size_from_config;
            if reserved_size_from_config != 0 {
                reserved_size =
                    cmp::max((capacity as f64 * 0.05) as u64, reserved_size_from_config);
            }
            reserved_size
        }
        fn reserve_physical_space(data_dir: &String, available: u64, reserved_size: u64) {
            let path = Path::new(data_dir).join(file_system::SPACE_PLACEHOLDER_FILE);
            if let Err(e) = file_system::remove_file(path) {
                warn!("failed to remove space holder on starting: {}", e);
            }

            // place holder file size is 20% of total reserved space.
            if available > reserved_size {
                file_system::reserve_space_for_recover(data_dir, reserved_size / 5)
                    .map_err(|e| panic!("Failed to reserve space for recovery: {}.", e))
                    .unwrap();
            } else {
                warn!("no enough disk space left to create the place holder file");
            }
        }

        let disk_stats = fs2::statvfs(&self.config.storage.data_dir).unwrap();
        let mut capacity = disk_stats.total_space();
        if self.config.raft_store.capacity.0 > 0 {
            capacity = cmp::min(capacity, self.config.raft_store.capacity.0);
        }
        // reserve space for kv engine
        let kv_reserved_size =
            calculate_reserved_space(capacity, self.config.storage.reserve_space.0);
        disk::set_disk_reserved_space(kv_reserved_size);
        reserve_physical_space(
            &self.config.storage.data_dir,
            disk_stats.available_space(),
            kv_reserved_size,
        );

        let raft_data_dir = if self.config.raft_engine.enable {
            self.config.raft_engine.config().dir
        } else {
            self.config.raft_store.raftdb_path.clone()
        };

        let separated_raft_mount_path =
            path_in_diff_mount_point(&self.config.storage.data_dir, &raft_data_dir);
        if separated_raft_mount_path {
            let raft_disk_stats = fs2::statvfs(&raft_data_dir).unwrap();
            // reserve space for raft engine if raft engine is deployed separately
            let raft_reserved_size = calculate_reserved_space(
                raft_disk_stats.total_space(),
                self.config.storage.reserve_raft_space.0,
            );
            disk::set_raft_disk_reserved_space(raft_reserved_size);
            reserve_physical_space(
                &raft_data_dir,
                raft_disk_stats.available_space(),
                raft_reserved_size,
            );
        }
    }

    fn init_yatp(&self) {
        yatp::metrics::set_namespace(Some("tikv"));
        prometheus::register(Box::new(yatp::metrics::MULTILEVEL_LEVEL0_CHANCE.clone())).unwrap();
        prometheus::register(Box::new(yatp::metrics::MULTILEVEL_LEVEL_ELAPSED.clone())).unwrap();
        prometheus::register(Box::new(yatp::metrics::TASK_EXEC_DURATION.clone())).unwrap();
        prometheus::register(Box::new(yatp::metrics::TASK_POLL_DURATION.clone())).unwrap();
        prometheus::register(Box::new(yatp::metrics::TASK_EXEC_TIMES.clone())).unwrap();
    }

    fn init_encryption(&mut self) {
        self.encryption_key_manager = data_key_manager_from_config(
            &self.config.security.encryption,
            &self.config.storage.data_dir,
        )
        .map_err(|e| {
            panic!(
                "Encryption failed to initialize: {}. code: {}",
                e,
                e.error_code()
            )
        })
        .unwrap()
        .map(Arc::new);
    }

    fn init_flow_receiver(&mut self) -> engine_rocks::FlowListener {
        let (tx, rx) = mpsc::channel();
        self.flow_info_sender = Some(tx.clone());
        self.flow_info_receiver = Some(rx);
        engine_rocks::FlowListener::new(tx)
    }

    fn init_engines(&mut self, engines: Engines<RocksEngine, ER>) {
        let store_meta = Arc::new(Mutex::new(StoreMeta::new(PENDING_MSG_CAP)));
        let engine = RaftKv::new(
            ServerRaftStoreRouter::new(
                self.router.clone(),
                LocalReader::new(
                    engines.kv.clone(),
                    StoreMetaDelegate::new(store_meta.clone(), engines.kv.clone()),
                    self.router.clone(),
                ),
            ),
            engines.kv.clone(),
            self.region_info_accessor.region_leaders(),
        );

        self.engines = Some(TikvEngines {
            engines,
            store_meta,
            engine,
        });
    }

    fn init_gc_worker(
        &mut self,
    ) -> GcWorker<RaftKv<RocksEngine, ServerRaftStoreRouter<RocksEngine, ER>>> {
        let engines = self.engines.as_ref().unwrap();
        let gc_worker = GcWorker::new(
            engines.engine.clone(),
            self.flow_info_sender.take().unwrap(),
            self.config.gc.clone(),
            self.pd_client.feature_gate().clone(),
            Arc::new(self.region_info_accessor.clone()),
        );

        let cfg_controller = self.cfg_controller.as_mut().unwrap();
        cfg_controller.register(
            tikv::config::Module::Gc,
            Box::new(gc_worker.get_config_manager()),
        );

        gc_worker
    }

    fn init_servers<F: KvFormat>(&mut self) -> Arc<VersionTrack<ServerConfig>> {
        let flow_controller = Arc::new(FlowController::Singleton(EngineFlowController::new(
            &self.config.storage.flow_control,
            self.engines.as_ref().unwrap().engine.kv_engine().unwrap(),
            self.flow_info_receiver.take().unwrap(),
        )));
        let mut gc_worker = self.init_gc_worker();
        let mut ttl_checker = Box::new(LazyWorker::new("ttl-checker"));
        let ttl_scheduler = ttl_checker.scheduler();

        let cfg_controller = self.cfg_controller.as_mut().unwrap();

        cfg_controller.register(
            tikv::config::Module::Quota,
            Box::new(QuotaLimitConfigManager::new(Arc::clone(
                &self.quota_limiter,
            ))),
        );

        cfg_controller.register(tikv::config::Module::Log, Box::new(LogConfigManager));

        // Create cdc.
        let mut cdc_worker = Box::new(LazyWorker::new("cdc"));
        let cdc_scheduler = cdc_worker.scheduler();
        let txn_extra_scheduler = cdc::CdcTxnExtraScheduler::new(cdc_scheduler.clone());

        self.engines
            .as_mut()
            .unwrap()
            .engine
            .set_txn_extra_scheduler(Arc::new(txn_extra_scheduler));

        let lock_mgr = LockManager::new(&self.config.pessimistic_txn);
        cfg_controller.register(
            tikv::config::Module::PessimisticTxn,
            Box::new(lock_mgr.config_manager()),
        );
        lock_mgr.register_detector_role_change_observer(self.coprocessor_host.as_mut().unwrap());

        let engines = self.engines.as_ref().unwrap();

        let pd_worker = LazyWorker::new("pd-worker");
        let pd_sender = pd_worker.scheduler();

        if let Some(sst_worker) = &mut self.sst_worker {
            let sst_runner = RecoveryRunner::new(
                engines.engines.kv.clone(),
                engines.store_meta.clone(),
                self.config.storage.background_error_recovery_window.into(),
                DEFAULT_CHECK_INTERVAL,
            );
            sst_worker.start_with_timer(sst_runner);
        }

        let unified_read_pool = if self.config.readpool.is_unified_pool_enabled() {
            let priority_mgr = if self.config.resource_control.enabled {
                Some(
                    self.resource_manager
                        .derive_controller("unified-read-pool".into(), true),
                )
            } else {
                None
            };
            Some(build_yatp_read_pool(
                &self.config.readpool.unified,
                pd_sender.clone(),
                engines.engine.clone(),
                priority_mgr,
            ))
        } else {
            None
        };

        // The `DebugService` and `DiagnosticsService` will share the same thread pool
        let props = tikv_util::thread_group::current_properties();
        let debug_thread_pool = Arc::new(
            Builder::new_multi_thread()
                .thread_name(thd_name!("debugger"))
                .worker_threads(1)
                .after_start_wrapper(move || {
                    tikv_alloc::add_thread_memory_accessor();
                    tikv_util::thread_group::set_properties(props.clone());
                })
                .before_stop_wrapper(tikv_alloc::remove_thread_memory_accessor)
                .build()
                .unwrap(),
        );

        // Start resource metering.
        let (recorder_notifier, collector_reg_handle, resource_tag_factory, recorder_worker) =
            resource_metering::init_recorder(self.config.resource_metering.precision.as_millis());
        self.to_stop.push(recorder_worker);
        let (reporter_notifier, data_sink_reg_handle, reporter_worker) =
            resource_metering::init_reporter(
                self.config.resource_metering.clone(),
                collector_reg_handle.clone(),
            );
        self.to_stop.push(reporter_worker);
        let (address_change_notifier, single_target_worker) = resource_metering::init_single_target(
            self.config.resource_metering.receiver_address.clone(),
            self.env.clone(),
            data_sink_reg_handle.clone(),
        );
        self.to_stop.push(single_target_worker);
        let rsmeter_pubsub_service = resource_metering::PubSubService::new(data_sink_reg_handle);

        let cfg_manager = resource_metering::ConfigManager::new(
            self.config.resource_metering.clone(),
            recorder_notifier,
            reporter_notifier,
            address_change_notifier,
        );
        cfg_controller.register(
            tikv::config::Module::ResourceMetering,
            Box::new(cfg_manager),
        );

        let storage_read_pool_handle = if self.config.readpool.storage.use_unified_pool() {
            unified_read_pool.as_ref().unwrap().handle()
        } else {
            let storage_read_pools = ReadPool::from(storage::build_read_pool(
                &self.config.readpool.storage,
                pd_sender.clone(),
                engines.engine.clone(),
            ));
            storage_read_pools.handle()
        };

        let storage = Storage::from_engine(
            engines.engine.clone(),
            &self.config.storage,
            storage_read_pool_handle,
            lock_mgr.clone(),
            self.concurrency_manager.clone(),
            lock_mgr.get_storage_dynamic_configs(),
            flow_controller.clone(),
            pd_sender.clone(),
            resource_tag_factory.clone(),
            Arc::clone(&self.quota_limiter),
            self.pd_client.feature_gate().clone(),
            self.causal_ts_provider.clone(),
            self.resource_manager
                .derive_controller("scheduler-worker-pool".to_owned()),
        )
        .unwrap_or_else(|e| fatal!("failed to create raft storage: {}", e));
        cfg_controller.register(
            tikv::config::Module::Storage,
            Box::new(StorageConfigManger::new(
                self.tablet_registry.as_ref().unwrap().clone(),
                ttl_scheduler,
                flow_controller,
                storage.get_scheduler(),
            )),
        );

        let (resolver, state) = resolve::new_resolver(
            self.pd_client.clone(),
            &self.background_worker,
            storage.get_engine().raft_extension(),
        );
        self.resolver = Some(resolver);

        ReplicaReadLockChecker::new(self.concurrency_manager.clone())
            .register(self.coprocessor_host.as_mut().unwrap());

        // Create snapshot manager, server.
        let snap_path = self
            .store_path
            .join(Path::new("snap"))
            .to_str()
            .unwrap()
            .to_owned();

        let bps = i64::try_from(self.config.server.snap_max_write_bytes_per_sec.0)
            .unwrap_or_else(|_| fatal!("snap_max_write_bytes_per_sec > i64::max_value"));

        let snap_mgr = SnapManagerBuilder::default()
            .max_write_bytes_per_sec(bps)
            .max_total_size(self.config.server.snap_max_total_size.0)
            .encryption_key_manager(self.encryption_key_manager.clone())
            .max_per_file_size(self.config.raft_store.max_snapshot_file_raw_size.0)
            .enable_multi_snapshot_files(
                self.pd_client
                    .feature_gate()
                    .can_enable(MULTI_FILES_SNAPSHOT_FEATURE),
            )
            .build(snap_path);

        // Create coprocessor endpoint.
        let cop_read_pool_handle = if self.config.readpool.coprocessor.use_unified_pool() {
            unified_read_pool.as_ref().unwrap().handle()
        } else {
            let cop_read_pools = ReadPool::from(coprocessor::readpool_impl::build_read_pool(
                &self.config.readpool.coprocessor,
                pd_sender,
                engines.engine.clone(),
            ));
            cop_read_pools.handle()
        };

        let mut unified_read_pool_scale_receiver = None;
        if self.config.readpool.is_unified_pool_enabled() {
            let (unified_read_pool_scale_notifier, rx) = mpsc::sync_channel(10);
            cfg_controller.register(
                tikv::config::Module::Readpool,
                Box::new(ReadPoolConfigManager::new(
                    unified_read_pool.as_ref().unwrap().handle(),
                    unified_read_pool_scale_notifier,
                    &self.background_worker,
                    self.config.readpool.unified.max_thread_count,
                    self.config.readpool.unified.auto_adjust_pool_size,
                )),
            );
            unified_read_pool_scale_receiver = Some(rx);
        }

        // Register cdc.
        let cdc_ob = cdc::CdcObserver::new(cdc_scheduler.clone());
        cdc_ob.register_to(self.coprocessor_host.as_mut().unwrap());
        // Register cdc config manager.
        cfg_controller.register(
            tikv::config::Module::Cdc,
            Box::new(CdcConfigManager(cdc_worker.scheduler())),
        );

        // Create resolved ts worker
        let rts_worker = if self.config.resolved_ts.enable {
            let worker = Box::new(LazyWorker::new("resolved-ts"));
            // Register the resolved ts observer
            let resolved_ts_ob = resolved_ts::Observer::new(worker.scheduler());
            resolved_ts_ob.register_to(self.coprocessor_host.as_mut().unwrap());
            // Register config manager for resolved ts worker
            cfg_controller.register(
                tikv::config::Module::ResolvedTs,
                Box::new(resolved_ts::ResolvedTsConfigManager::new(
                    worker.scheduler(),
                )),
            );
            Some(worker)
        } else {
            None
        };

        let check_leader_runner = CheckLeaderRunner::new(
            engines.store_meta.clone(),
            self.coprocessor_host.clone().unwrap(),
        );
        let check_leader_scheduler = self
            .check_leader_worker
            .start("check-leader", check_leader_runner);

        let server_config = Arc::new(VersionTrack::new(self.config.server.clone()));

        self.config
            .raft_store
            .validate(
                self.config.coprocessor.region_split_size,
                self.config.coprocessor.enable_region_bucket,
                self.config.coprocessor.region_bucket_size,
            )
            .unwrap_or_else(|e| fatal!("failed to validate raftstore config {}", e));
        let raft_store = Arc::new(VersionTrack::new(self.config.raft_store.clone()));
        let health_service = HealthService::default();
        let mut node = Node::new(
            self.system.take().unwrap(),
            &server_config.value().clone(),
            raft_store.clone(),
            self.config.storage.api_version(),
            self.pd_client.clone(),
            state,
            self.background_worker.clone(),
            Some(health_service.clone()),
            None,
        );
        node.try_bootstrap_store(engines.engines.clone())
            .unwrap_or_else(|e| fatal!("failed to bootstrap node id: {}", e));

        self.snap_mgr = Some(snap_mgr.clone());
        // Create server
        let server = Server::new::<_, F>(
            node.id(),
            &server_config,
            &self.security_mgr,
            storage,
            coprocessor::Endpoint::new(
                &server_config.value(),
                cop_read_pool_handle,
                self.concurrency_manager.clone(),
                resource_tag_factory,
                Arc::clone(&self.quota_limiter),
            ),
            coprocessor_v2::Endpoint::new(&self.config.coprocessor_v2),
            self.resolver.clone().unwrap(),
            Either::Left(snap_mgr.clone()),
            gc_worker.clone(),
            check_leader_scheduler,
            self.env.clone(),
            unified_read_pool,
            debug_thread_pool,
            health_service,
        )
        .unwrap_or_else(|e| fatal!("failed to create server: {}", e));
        cfg_controller.register(
            tikv::config::Module::Server,
            Box::new(ServerConfigManager::new(
                server.get_snap_worker_scheduler(),
                server_config.clone(),
                server.get_grpc_mem_quota().clone(),
            )),
        );

        // Start backup stream
        let backup_stream_scheduler = if self.config.backup_stream.enable {
            // Create backup stream.
            let mut backup_stream_worker = Box::new(LazyWorker::new("backup-stream"));
            let backup_stream_scheduler = backup_stream_worker.scheduler();

            // Register backup-stream observer.
            let backup_stream_ob = BackupStreamObserver::new(backup_stream_scheduler.clone());
            backup_stream_ob.register_to(self.coprocessor_host.as_mut().unwrap());
            // Register config manager.
            cfg_controller.register(
                tikv::config::Module::BackupStream,
                Box::new(BackupStreamConfigManager(backup_stream_worker.scheduler())),
            );

            let etcd_cli = LazyEtcdClient::new(
                self.config.pd.endpoints.as_slice(),
                ConnectionConfig {
                    keep_alive_interval: self.config.server.grpc_keepalive_time.0,
                    keep_alive_timeout: self.config.server.grpc_keepalive_timeout.0,
                    tls: self
                        .security_mgr
                        .client_suite()
                        .map_err(|err| {
                            warn!("Failed to load client TLS suite, ignoring TLS config."; "err" => %err);
                        })
                        .ok(),
                },
            );
            let backup_stream_endpoint = backup_stream::Endpoint::new(
                node.id(),
                etcd_cli,
                self.config.backup_stream.clone(),
                backup_stream_scheduler.clone(),
                backup_stream_ob,
                self.region_info_accessor.clone(),
                self.router.clone(),
                self.pd_client.clone(),
                self.concurrency_manager.clone(),
            );
            backup_stream_worker.start(backup_stream_endpoint);
            self.to_stop.push(backup_stream_worker);
            Some(backup_stream_scheduler)
        } else {
            None
        };

        let import_path = self.store_path.join("import");
        let mut importer = SstImporter::new(
            &self.config.import,
            import_path,
            self.encryption_key_manager.clone(),
            self.config.storage.api_version(),
        )
        .unwrap();
        for (cf_name, compression_type) in &[
            (
                CF_DEFAULT,
                self.config.rocksdb.defaultcf.bottommost_level_compression,
            ),
            (
                CF_WRITE,
                self.config.rocksdb.writecf.bottommost_level_compression,
            ),
        ] {
            importer.set_compression_type(cf_name, from_rocks_compression_type(*compression_type));
        }
        let importer = Arc::new(importer);

        let split_check_runner = SplitCheckRunner::new(
            engines.engines.kv.clone(),
            self.router.clone(),
            self.coprocessor_host.clone().unwrap(),
        );
        let split_check_scheduler = self
            .background_worker
            .start("split-check", split_check_runner);
        cfg_controller.register(
            tikv::config::Module::Coprocessor,
            Box::new(SplitCheckConfigManager(split_check_scheduler.clone())),
        );

        let split_config_manager =
            SplitConfigManager::new(Arc::new(VersionTrack::new(self.config.split.clone())));
        cfg_controller.register(
            tikv::config::Module::Split,
            Box::new(split_config_manager.clone()),
        );

        let auto_split_controller = AutoSplitController::new(
            split_config_manager,
            self.config.server.grpc_concurrency,
            self.config.readpool.unified.max_thread_count,
            unified_read_pool_scale_receiver,
        );

        // `ConsistencyCheckObserver` must be registered before `Node::start`.
        let safe_point = Arc::new(AtomicU64::new(0));
        let observer = match self.config.coprocessor.consistency_check_method {
            ConsistencyCheckMethod::Mvcc => BoxConsistencyCheckObserver::new(
                MvccConsistencyCheckObserver::new(safe_point.clone()),
            ),
            ConsistencyCheckMethod::Raw => {
                BoxConsistencyCheckObserver::new(RawConsistencyCheckObserver::default())
            }
        };
        self.coprocessor_host
            .as_mut()
            .unwrap()
            .registry
            .register_consistency_check_observer(100, observer);

        node.start(
            engines.engines.clone(),
            server.transport(),
            snap_mgr,
            pd_worker,
            engines.store_meta.clone(),
            self.coprocessor_host.clone().unwrap(),
            importer.clone(),
            split_check_scheduler,
            auto_split_controller,
            self.concurrency_manager.clone(),
            collector_reg_handle,
            self.causal_ts_provider.clone(),
        )
        .unwrap_or_else(|e| fatal!("failed to start node: {}", e));

        // Start auto gc. Must after `Node::start` because `node_id` is initialized
        // there.
        assert!(node.id() > 0); // Node id should never be 0.
        let auto_gc_config = AutoGcConfig::new(
            self.pd_client.clone(),
            self.region_info_accessor.clone(),
            node.id(),
        );
        gc_worker
            .start(node.id())
            .unwrap_or_else(|e| fatal!("failed to start gc worker: {}", e));
        if let Err(e) = gc_worker.start_auto_gc(auto_gc_config, safe_point) {
            fatal!("failed to start auto_gc on storage, error: {}", e);
        }

        initial_metric(&self.config.metric);
        if self.config.storage.enable_ttl {
            ttl_checker.start_with_timer(TtlChecker::new(
                self.engines.as_ref().unwrap().engine.kv_engine().unwrap(),
                self.region_info_accessor.clone(),
                self.config.storage.ttl_check_poll_interval.into(),
            ));
            self.to_stop.push(ttl_checker);
        }

        // Start CDC.
        let cdc_memory_quota = MemoryQuota::new(self.config.cdc.sink_memory_quota.0 as _);
        let cdc_endpoint = cdc::Endpoint::new(
            self.config.server.cluster_id,
            &self.config.cdc,
            self.config.storage.api_version(),
            self.pd_client.clone(),
            cdc_scheduler.clone(),
            self.router.clone(),
            self.engines.as_ref().unwrap().engines.kv.clone(),
            cdc_ob,
            engines.store_meta.clone(),
            self.concurrency_manager.clone(),
            server.env(),
            self.security_mgr.clone(),
            cdc_memory_quota.clone(),
            self.causal_ts_provider.clone(),
        );
        cdc_worker.start_with_timer(cdc_endpoint);
        self.to_stop.push(cdc_worker);

        // Start resolved ts
        if let Some(mut rts_worker) = rts_worker {
            let rts_endpoint = resolved_ts::Endpoint::new(
                &self.config.resolved_ts,
                rts_worker.scheduler(),
                self.router.clone(),
                engines.store_meta.clone(),
                self.pd_client.clone(),
                self.concurrency_manager.clone(),
                server.env(),
                self.security_mgr.clone(),
            );
            rts_worker.start_with_timer(rts_endpoint);
            self.to_stop.push(rts_worker);
        }

        cfg_controller.register(
            tikv::config::Module::Raftstore,
            Box::new(RaftstoreConfigManager::new(
                node.refresh_config_scheduler(),
                raft_store,
            )),
        );

        self.servers = Some(Servers {
            lock_mgr,
            server,
            node,
            importer,
            cdc_scheduler,
            cdc_memory_quota,
            rsmeter_pubsub_service,
            backup_stream_scheduler,
        });

        server_config
    }

    fn register_services(&mut self) {
        let servers = self.servers.as_mut().unwrap();
        let engines = self.engines.as_ref().unwrap();

        // Import SST service.
        let import_service = ImportSstService::new(
            self.config.import.clone(),
            self.config.raft_store.raft_entry_max_size,
            self.router.clone(),
            engines.engines.kv.clone(),
            servers.importer.clone(),
        );
        if servers
            .server
            .register_service(create_import_sst(import_service))
            .is_some()
        {
            fatal!("failed to register import service");
        }

        // Debug service.
        let debug_service = DebugService::new(
            engines.engines.clone(),
            self.kv_statistics.clone(),
            self.raft_statistics.clone(),
            servers.server.get_debug_thread_pool().clone(),
            engines.engine.raft_extension(),
            self.cfg_controller.as_ref().unwrap().clone(),
        );
        if servers
            .server
            .register_service(create_debug(debug_service))
            .is_some()
        {
            fatal!("failed to register debug service");
        }

        // Create Diagnostics service
        let diag_service = DiagnosticsService::new(
            servers.server.get_debug_thread_pool().clone(),
            self.config.log.file.filename.clone(),
            self.config.slow_log_file.clone(),
        );
        if servers
            .server
            .register_service(create_diagnostics(diag_service))
            .is_some()
        {
            fatal!("failed to register diagnostics service");
        }

        // Lock manager.
        if servers
            .server
            .register_service(create_deadlock(servers.lock_mgr.deadlock_service()))
            .is_some()
        {
            fatal!("failed to register deadlock service");
        }

        servers
            .lock_mgr
            .start(
                servers.node.id(),
                self.pd_client.clone(),
                self.resolver.clone().unwrap(),
                self.security_mgr.clone(),
                &self.config.pessimistic_txn,
            )
            .unwrap_or_else(|e| fatal!("failed to start lock manager: {}", e));

        // Backup service.
        let mut backup_worker = Box::new(self.background_worker.lazy_build("backup-endpoint"));
        let backup_scheduler = backup_worker.scheduler();
        let backup_service = backup::Service::<RocksEngine, RaftRouter<RocksEngine, ER>>::new(
            backup_scheduler,
            self.router.clone(),
        );
        if servers
            .server
            .register_service(create_backup(backup_service))
            .is_some()
        {
            fatal!("failed to register backup service");
        }

        let backup_endpoint = backup::Endpoint::new(
            servers.node.id(),
            engines.engine.clone(),
            self.region_info_accessor.clone(),
            engines.engines.kv.clone(),
            self.config.backup.clone(),
            self.concurrency_manager.clone(),
            self.config.storage.api_version(),
            self.causal_ts_provider.clone(),
        );
        self.cfg_controller.as_mut().unwrap().register(
            tikv::config::Module::Backup,
            Box::new(backup_endpoint.get_config_manager()),
        );
        backup_worker.start(backup_endpoint);

        let cdc_service = cdc::Service::new(
            servers.cdc_scheduler.clone(),
            servers.cdc_memory_quota.clone(),
        );
        if servers
            .server
            .register_service(create_change_data(cdc_service))
            .is_some()
        {
            fatal!("failed to register cdc service");
        }
        if servers
            .server
            .register_service(create_resource_metering_pub_sub(
                servers.rsmeter_pubsub_service.clone(),
            ))
            .is_some()
        {
            warn!("failed to register resource metering pubsub service");
        }

        if let Some(sched) = servers.backup_stream_scheduler.take() {
            let pitr_service = backup_stream::Service::new(sched);
            if servers
                .server
                .register_service(create_log_backup(pitr_service))
                .is_some()
            {
                fatal!("failed to register log backup service");
            }
        }

        // the present tikv in recovery mode, start recovery service
        if self.br_snap_recovery_mode {
            let recovery_service =
                RecoveryService::new(engines.engines.clone(), self.router.clone());

            if servers
                .server
                .register_service(create_recover_data(recovery_service))
                .is_some()
            {
                fatal!("failed to register recovery service");
            }
        }
    }

    fn init_io_utility(&mut self) -> BytesFetcher {
        let stats_collector_enabled = file_system::init_io_stats_collector()
            .map_err(|e| warn!("failed to init I/O stats collector: {}", e))
            .is_ok();

        let limiter = Arc::new(
            self.config
                .storage
                .io_rate_limit
                .build(!stats_collector_enabled /* enable_statistics */),
        );
        let fetcher = if stats_collector_enabled {
            BytesFetcher::FromIoStatsCollector()
        } else {
            BytesFetcher::FromRateLimiter(limiter.statistics().unwrap())
        };
        // Set up IO limiter even when rate limit is disabled, so that rate limits can
        // be dynamically applied later on.
        set_io_rate_limiter(Some(limiter));
        fetcher
    }

    fn init_metrics_flusher(
        &mut self,
        fetcher: BytesFetcher,
        engines_info: Arc<EnginesResourceInfo>,
    ) {
        let mut engine_metrics = EngineMetricsManager::<RocksEngine, ER>::new(
            self.tablet_registry.clone().unwrap(),
            self.kv_statistics.clone(),
            self.config.rocksdb.titan.enabled,
            self.engines.as_ref().unwrap().engines.raft.clone(),
            self.raft_statistics.clone(),
        );
        let mut io_metrics = IoMetricsManager::new(fetcher);
        let engines_info_clone = engines_info.clone();

        // region_id -> (suffix, tablet)
        // `update` of EnginesResourceInfo is called perodically which needs this map
        // for recording the latest tablet for each region.
        // `cached_latest_tablets` is passed to `update` to avoid memory
        // allocation each time when calling `update`.
        let mut cached_latest_tablets = HashMap::default();
        self.background_worker
            .spawn_interval_task(DEFAULT_METRICS_FLUSH_INTERVAL, move || {
                let now = Instant::now();
                engine_metrics.flush(now);
                io_metrics.flush(now);
                engines_info_clone.update(now, &mut cached_latest_tablets);
            });
        if let Some(limiter) = get_io_rate_limiter() {
            limiter.set_low_priority_io_adjustor_if_needed(Some(engines_info));
        }

        let mut mem_trace_metrics = MemoryTraceManager::default();
        mem_trace_metrics.register_provider(MEMTRACE_RAFTSTORE.clone());
        mem_trace_metrics.register_provider(MEMTRACE_COPROCESSOR.clone());
        self.background_worker
            .spawn_interval_task(DEFAULT_MEMTRACE_FLUSH_INTERVAL, move || {
                let now = Instant::now();
                mem_trace_metrics.flush(now);
            });
    }

    // Only background cpu quota tuning is implemented at present. iops and frontend
    // quota tuning is on the way
    fn init_quota_tuning_task(&self, quota_limiter: Arc<QuotaLimiter>) {
        // No need to do auto tune when capacity is really low
        if SysQuota::cpu_cores_quota() * BACKGROUND_REQUEST_CORE_MAX_RATIO
            < BACKGROUND_REQUEST_CORE_LOWER_BOUND
        {
            return;
        };

        // Determine the base cpu quota
        let base_cpu_quota =
            // if cpu quota is not specified, start from optimistic case
            if quota_limiter.cputime_limiter(false).is_infinite() {
                1000_f64
                    * f64::max(
                        BACKGROUND_REQUEST_CORE_LOWER_BOUND,
                        SysQuota::cpu_cores_quota() * BACKGROUND_REQUEST_CORE_DEFAULT_RATIO,
                    )
            } else {
                quota_limiter.cputime_limiter(false) / 1000_f64
            };

        // Calculate the celling and floor quota
        let celling_quota = f64::min(
            base_cpu_quota * 2.0,
            1_000_f64 * SysQuota::cpu_cores_quota() * BACKGROUND_REQUEST_CORE_MAX_RATIO,
        );
        let floor_quota = f64::max(
            base_cpu_quota * 0.5,
            1_000_f64 * BACKGROUND_REQUEST_CORE_LOWER_BOUND,
        );

        let mut proc_stats: ProcessStat = ProcessStat::cur_proc_stat().unwrap();
        self.background_worker.spawn_interval_task(
            DEFAULT_QUOTA_LIMITER_TUNE_INTERVAL,
            move || {
                if quota_limiter.auto_tune_enabled() {
                    let cputime_limit = quota_limiter.cputime_limiter(false);
                    let old_quota = if cputime_limit.is_infinite() {
                        base_cpu_quota
                    } else {
                        cputime_limit / 1000_f64
                    };
                    let cpu_usage = match proc_stats.cpu_usage() {
                        Ok(r) => r,
                        Err(_e) => 0.0,
                    };
                    // Try tuning quota when cpu_usage is correctly collected.
                    // rule based tuning:
                    // - if instance is busy, shrink cpu quota for analyze by one quota pace until
                    //   lower bound is hit;
                    // - if instance cpu usage is healthy, no op;
                    // - if instance is idle, increase cpu quota by one quota pace  until upper
                    //   bound is hit.
                    if cpu_usage > 0.0f64 {
                        let mut target_quota = old_quota;

                        let cpu_util = cpu_usage / SysQuota::cpu_cores_quota();
                        if cpu_util >= SYSTEM_BUSY_THRESHOLD {
                            target_quota =
                                f64::max(target_quota - CPU_QUOTA_ADJUSTMENT_PACE, floor_quota);
                        } else if cpu_util < SYSTEM_HEALTHY_THRESHOLD {
                            target_quota =
                                f64::min(target_quota + CPU_QUOTA_ADJUSTMENT_PACE, celling_quota);
                        }

                        if old_quota != target_quota {
                            quota_limiter.set_cpu_time_limit(target_quota as usize, false);
                            debug!(
                                "cpu_time_limiter tuned for backend request";
                                "cpu_util" => ?cpu_util,
                                "new quota" => ?target_quota);
                            INSTANCE_BACKEND_CPU_QUOTA.set(target_quota as i64);
                        }
                    }
                }
            },
        );
    }

    fn init_storage_stats_task(&self, engines: Engines<RocksEngine, ER>) {
        let config_disk_capacity: u64 = self.config.raft_store.capacity.0;
        let data_dir = self.config.storage.data_dir.clone();
        let store_path = self.store_path.clone();
        let snap_mgr = self.snap_mgr.clone().unwrap();
        let reserve_space = disk::get_disk_reserved_space();
        let reserve_raft_space = disk::get_raft_disk_reserved_space();
        if reserve_space == 0 && reserve_raft_space == 0 {
            info!("disk space checker not enabled");
            return;
        }
        let raft_path = engines.raft.get_engine_path().to_string();
        let separated_raft_mount_path =
            path_in_diff_mount_point(raft_path.as_str(), engines.kv.path());
        let raft_almost_full_threshold = reserve_raft_space;
        let raft_already_full_threshold = reserve_raft_space / 2;

        let almost_full_threshold = reserve_space;
        let already_full_threshold = reserve_space / 2;
        fn calculate_disk_usage(a: disk::DiskUsage, b: disk::DiskUsage) -> disk::DiskUsage {
            match (a, b) {
                (disk::DiskUsage::AlreadyFull, _) => disk::DiskUsage::AlreadyFull,
                (_, disk::DiskUsage::AlreadyFull) => disk::DiskUsage::AlreadyFull,
                (disk::DiskUsage::AlmostFull, _) => disk::DiskUsage::AlmostFull,
                (_, disk::DiskUsage::AlmostFull) => disk::DiskUsage::AlmostFull,
                (disk::DiskUsage::Normal, disk::DiskUsage::Normal) => disk::DiskUsage::Normal,
            }
        }
        self.background_worker
            .spawn_interval_task(DEFAULT_STORAGE_STATS_INTERVAL, move || {
                let disk_stats = match fs2::statvfs(&store_path) {
                    Err(e) => {
                        error!(
                            "get disk stat for kv store failed";
                            "kv path" => store_path.to_str(),
                            "err" => ?e
                        );
                        return;
                    }
                    Ok(stats) => stats,
                };
                let disk_cap = disk_stats.total_space();
                let snap_size = snap_mgr.get_total_snap_size().unwrap();

                let kv_size = engines
                    .kv
                    .get_engine_used_size()
                    .expect("get kv engine size");

                let raft_size = engines
                    .raft
                    .get_engine_size()
                    .expect("get raft engine size");

                let mut raft_disk_status = disk::DiskUsage::Normal;
                if separated_raft_mount_path && reserve_raft_space != 0 {
                    let raft_disk_stats = match fs2::statvfs(&raft_path) {
                        Err(e) => {
                            error!(
                                "get disk stat for raft engine failed";
                                "raft engine path" => raft_path.clone(),
                                "err" => ?e
                            );
                            return;
                        }
                        Ok(stats) => stats,
                    };
                    let raft_disk_cap = raft_disk_stats.total_space();
                    let mut raft_disk_available =
                        raft_disk_cap.checked_sub(raft_size).unwrap_or_default();
                    raft_disk_available = cmp::min(raft_disk_available, raft_disk_stats.available_space());
                    raft_disk_status = if raft_disk_available <= raft_already_full_threshold
                    {
                        disk::DiskUsage::AlreadyFull
                    } else if raft_disk_available <= raft_almost_full_threshold
                    {
                        disk::DiskUsage::AlmostFull
                    } else {
                        disk::DiskUsage::Normal
                    };
                }
                let placeholer_file_path = PathBuf::from_str(&data_dir)
                    .unwrap()
                    .join(Path::new(file_system::SPACE_PLACEHOLDER_FILE));

                let placeholder_size: u64 =
                    file_system::get_file_size(placeholer_file_path).unwrap_or(0);

                let used_size = if !separated_raft_mount_path {
                    snap_size + kv_size + raft_size + placeholder_size
                } else {
                    snap_size + kv_size + placeholder_size
                };
                let capacity = if config_disk_capacity == 0 || disk_cap < config_disk_capacity {
                    disk_cap
                } else {
                    config_disk_capacity
                };

                let mut available = capacity.checked_sub(used_size).unwrap_or_default();
                available = cmp::min(available, disk_stats.available_space());

                let prev_disk_status = disk::get_disk_status(0); //0 no need care about failpoint.
                let cur_kv_disk_status = if available <= already_full_threshold {
                    disk::DiskUsage::AlreadyFull
                } else if available <= almost_full_threshold {
                    disk::DiskUsage::AlmostFull
                } else {
                    disk::DiskUsage::Normal
                };
                let cur_disk_status = calculate_disk_usage(raft_disk_status, cur_kv_disk_status);
                if prev_disk_status != cur_disk_status {
                    warn!(
                        "disk usage {:?}->{:?} (raft engine usage: {:?}, kv engine usage: {:?}), seperated raft mount={}, kv available={}, snap={}, kv={}, raft={}, capacity={}",
                        prev_disk_status,
                        cur_disk_status,
                        raft_disk_status,
                        cur_kv_disk_status,
                        separated_raft_mount_path,
                        available,
                        snap_size,
                        kv_size,
                        raft_size,
                        capacity
                    );
                }
                disk::set_disk_status(cur_disk_status);
            })
    }

    fn init_sst_recovery_sender(&mut self) -> Option<Scheduler<String>> {
        if !self
            .config
            .storage
            .background_error_recovery_window
            .is_zero()
        {
            let sst_worker = Box::new(LazyWorker::new("sst-recovery"));
            let scheduler = sst_worker.scheduler();
            self.sst_worker = Some(sst_worker);
            Some(scheduler)
        } else {
            None
        }
    }

    fn run_server(&mut self, server_config: Arc<VersionTrack<ServerConfig>>) {
        let server = self.servers.as_mut().unwrap();
        server
            .server
            .build_and_bind()
            .unwrap_or_else(|e| fatal!("failed to build server: {}", e));
        server
            .server
            .start(server_config, self.security_mgr.clone())
            .unwrap_or_else(|e| fatal!("failed to start server: {}", e));
    }

    fn run_status_server(&mut self) {
        // Create a status server.
        let status_enabled = !self.config.server.status_addr.is_empty();
        if status_enabled {
            let mut status_server = match StatusServer::new(
                self.config.server.status_thread_pool_size,
                self.cfg_controller.take().unwrap(),
                self.resource_manager.clone(),
                Arc::new(self.config.security.clone()),
                self.engines.as_ref().unwrap().engine.raft_extension(),
                self.store_path.clone(),
            ) {
                Ok(status_server) => Box::new(status_server),
                Err(e) => {
                    error_unknown!(%e; "failed to start runtime for status service");
                    return;
                }
            };
            // Start the status server.
            if let Err(e) = status_server.start(self.config.server.status_addr.clone()) {
                error_unknown!(%e; "failed to bind addr for status service");
            } else {
                self.to_stop.push(status_server);
            }
        }
    }

    fn stop(self) {
        tikv_util::thread_group::mark_shutdown();
        let mut servers = self.servers.unwrap();
        servers
            .server
            .stop()
            .unwrap_or_else(|e| fatal!("failed to stop server: {}", e));

        servers.node.stop();
        self.region_info_accessor.stop();

        servers.lock_mgr.stop();

        if let Some(sst_worker) = self.sst_worker {
            sst_worker.stop_worker();
        }

        self.to_stop.into_iter().for_each(|s| s.stop());
    }
}

pub trait ConfiguredRaftEngine: RaftEngine {
    fn build(
        _: &TikvConfig,
        _: &Arc<Env>,
        _: &Option<Arc<DataKeyManager>>,
        _: &Cache,
    ) -> (Self, Option<Arc<RocksStatistics>>);
    fn as_rocks_engine(&self) -> Option<&RocksEngine>;
    fn register_config(&self, _cfg_controller: &mut ConfigController);
}

impl<T: RaftEngine> ConfiguredRaftEngine for T {
    default fn build(
        _: &TikvConfig,
        _: &Arc<Env>,
        _: &Option<Arc<DataKeyManager>>,
        _: &Cache,
    ) -> (Self, Option<Arc<RocksStatistics>>) {
        unimplemented!()
    }
    default fn as_rocks_engine(&self) -> Option<&RocksEngine> {
        None
    }
    default fn register_config(&self, _cfg_controller: &mut ConfigController) {}
}

impl ConfiguredRaftEngine for RocksEngine {
    fn build(
        config: &TikvConfig,
        env: &Arc<Env>,
        key_manager: &Option<Arc<DataKeyManager>>,
        block_cache: &Cache,
    ) -> (Self, Option<Arc<RocksStatistics>>) {
        let mut raft_data_state_machine = RaftDataStateMachine::new(
            &config.storage.data_dir,
            &config.raft_engine.config().dir,
            &config.raft_store.raftdb_path,
        );
        let should_dump = raft_data_state_machine.before_open_target();

        let raft_db_path = &config.raft_store.raftdb_path;
        let config_raftdb = &config.raftdb;
        let statistics = Arc::new(RocksStatistics::new_titan());
        let raft_db_opts = config_raftdb.build_opt(env.clone(), Some(&statistics));
        let raft_cf_opts = config_raftdb.build_cf_opts(block_cache);
        let raftdb = engine_rocks::util::new_engine_opt(raft_db_path, raft_db_opts, raft_cf_opts)
            .expect("failed to open raftdb");

        if should_dump {
            let raft_engine =
                RaftLogEngine::new(config.raft_engine.config(), key_manager.clone(), None)
                    .expect("failed to open raft engine for migration");
            dump_raft_engine_to_raftdb(&raft_engine, &raftdb, 8 /* threads */);
            raft_engine.stop();
            drop(raft_engine);
            raft_data_state_machine.after_dump_data();
        }
        (raftdb, Some(statistics))
    }

    fn as_rocks_engine(&self) -> Option<&RocksEngine> {
        Some(self)
    }

    fn register_config(&self, cfg_controller: &mut ConfigController) {
        cfg_controller.register(
            tikv::config::Module::Raftdb,
            Box::new(DbConfigManger::new(self.clone(), DbType::Raft)),
        );
    }
}

impl ConfiguredRaftEngine for RaftLogEngine {
    fn build(
        config: &TikvConfig,
        env: &Arc<Env>,
        key_manager: &Option<Arc<DataKeyManager>>,
        block_cache: &Cache,
    ) -> (Self, Option<Arc<RocksStatistics>>) {
        let mut raft_data_state_machine = RaftDataStateMachine::new(
            &config.storage.data_dir,
            &config.raft_store.raftdb_path,
            &config.raft_engine.config().dir,
        );
        let should_dump = raft_data_state_machine.before_open_target();

        let raft_config = config.raft_engine.config();
        let raft_engine =
            RaftLogEngine::new(raft_config, key_manager.clone(), get_io_rate_limiter())
                .expect("failed to open raft engine");

        if should_dump {
            let config_raftdb = &config.raftdb;
            let raft_db_opts = config_raftdb.build_opt(env.clone(), None);
            let raft_cf_opts = config_raftdb.build_cf_opts(block_cache);
            let raftdb = engine_rocks::util::new_engine_opt(
                &config.raft_store.raftdb_path,
                raft_db_opts,
                raft_cf_opts,
            )
            .expect("failed to open raftdb for migration");
            dump_raftdb_to_raft_engine(&raftdb, &raft_engine, 8 /* threads */);
            raftdb.stop();
            drop(raftdb);
            raft_data_state_machine.after_dump_data();
        }
        (raft_engine, None)
    }
}

impl<CER: ConfiguredRaftEngine> TikvServer<CER> {
    fn init_raw_engines(
        &mut self,
        flow_listener: engine_rocks::FlowListener,
    ) -> (Engines<RocksEngine, CER>, Arc<EnginesResourceInfo>) {
        let block_cache = self.config.storage.block_cache.build_shared_cache();
        let env = self
            .config
            .build_shared_rocks_env(self.encryption_key_manager.clone(), get_io_rate_limiter())
            .unwrap();

        // Create raft engine
        let (raft_engine, raft_statistics) = CER::build(
            &self.config,
            &env,
            &self.encryption_key_manager,
            &block_cache,
        );
        self.raft_statistics = raft_statistics;

        // Create kv engine.
        let builder = KvEngineFactoryBuilder::new(env, &self.config, block_cache)
            .compaction_event_sender(Arc::new(RaftRouterCompactedEventSender {
                router: Mutex::new(self.router.clone()),
            }))
            .region_info_accessor(self.region_info_accessor.clone())
            .sst_recovery_sender(self.init_sst_recovery_sender())
            .flow_listener(flow_listener);
        let factory = Box::new(builder.build());
        let kv_engine = factory
            .create_shared_db(&self.store_path)
            .unwrap_or_else(|s| fatal!("failed to create kv engine: {}", s));
        self.kv_statistics = Some(factory.rocks_statistics());
        let engines = Engines::new(kv_engine.clone(), raft_engine);

        let cfg_controller = self.cfg_controller.as_mut().unwrap();
        cfg_controller.register(
            tikv::config::Module::Rocksdb,
            Box::new(DbConfigManger::new(kv_engine.clone(), DbType::Kv)),
        );
        let reg = TabletRegistry::new(Box::new(SingletonFactory::new(kv_engine)), &self.store_path)
            .unwrap();
        // It always use the singleton kv_engine, use arbitrary id and suffix.
        let ctx = TabletContext::with_infinite_region(0, Some(0));
        reg.load(ctx, false).unwrap();
        self.tablet_registry = Some(reg.clone());
        engines.raft.register_config(cfg_controller);

        let engines_info = Arc::new(EnginesResourceInfo::new(
            reg,
            engines.raft.as_rocks_engine().cloned(),
            180, // max_samples_to_preserve
        ));

        (engines, engines_info)
    }
}

/// Various sanity-checks and logging before running a server.
///
/// Warnings are logged.
///
/// # Logs
///
/// The presence of these environment variables that affect the database
/// behavior is logged.
///
/// - `GRPC_POLL_STRATEGY`
/// - `http_proxy` and `https_proxy`
///
/// # Warnings
///
/// - if `net.core.somaxconn` < 32768
/// - if `net.ipv4.tcp_syncookies` is not 0
/// - if `vm.swappiness` is not 0
/// - if data directories are not on SSDs
/// - if the "TZ" environment variable is not set on unix
fn pre_start() {
    check_environment_variables();
    for e in tikv_util::config::check_kernel() {
        warn!(
            "check: kernel";
            "err" => %e
        );
    }
}

fn check_system_config(config: &TikvConfig) {
    info!("beginning system configuration check");
    let mut rocksdb_max_open_files = config.rocksdb.max_open_files;
    if config.rocksdb.titan.enabled {
        // Titan engine maintains yet another pool of blob files and uses the same max
        // number of open files setup as rocksdb does. So we double the max required
        // open files here
        rocksdb_max_open_files *= 2;
    }
    if let Err(e) = tikv_util::config::check_max_open_fds(
        RESERVED_OPEN_FDS + (rocksdb_max_open_files + config.raftdb.max_open_files) as u64,
    ) {
        fatal!("{}", e);
    }

    // Check RocksDB data dir
    if let Err(e) = tikv_util::config::check_data_dir(&config.storage.data_dir) {
        warn!(
            "check: rocksdb-data-dir";
            "path" => &config.storage.data_dir,
            "err" => %e
        );
    }
    // Check raft data dir
    if let Err(e) = tikv_util::config::check_data_dir(&config.raft_store.raftdb_path) {
        warn!(
            "check: raftdb-path";
            "path" => &config.raft_store.raftdb_path,
            "err" => %e
        );
    }
}

fn try_lock_conflict_addr<P: AsRef<Path>>(path: P) -> File {
    let f = File::create(path.as_ref()).unwrap_or_else(|e| {
        fatal!(
            "failed to create lock at {}: {}",
            path.as_ref().display(),
            e
        )
    });

    if f.try_lock_exclusive().is_err() {
        fatal!(
            "{} already in use, maybe another instance is binding with this address.",
            path.as_ref().file_name().unwrap().to_str().unwrap()
        );
    }
    f
}

#[cfg(unix)]
fn get_lock_dir() -> String {
    format!("{}_TIKV_LOCK_FILES", unsafe { libc::getuid() })
}

#[cfg(not(unix))]
fn get_lock_dir() -> String {
    "TIKV_LOCK_FILES".to_owned()
}

/// A small trait for components which can be trivially stopped. Lets us keep
/// a list of these in `TiKV`, rather than storing each component individually.
pub(crate) trait Stop {
    fn stop(self: Box<Self>);
}

impl<R> Stop for StatusServer<R>
where
    R: 'static + Send,
{
    fn stop(self: Box<Self>) {
        (*self).stop()
    }
}

impl Stop for Worker {
    fn stop(self: Box<Self>) {
        Worker::stop(&self);
    }
}

impl<T: fmt::Display + Send + 'static> Stop for LazyWorker<T> {
    fn stop(self: Box<Self>) {
        self.stop_worker();
    }
}

pub struct EngineMetricsManager<EK: KvEngine, ER: RaftEngine> {
    tablet_registry: TabletRegistry<EK>,
    kv_statistics: Option<Arc<RocksStatistics>>,
    kv_is_titan: bool,
    raft_engine: ER,
    raft_statistics: Option<Arc<RocksStatistics>>,
    last_reset: Instant,
}

impl<EK: KvEngine, ER: RaftEngine> EngineMetricsManager<EK, ER> {
    pub fn new(
        tablet_registry: TabletRegistry<EK>,
        kv_statistics: Option<Arc<RocksStatistics>>,
        kv_is_titan: bool,
        raft_engine: ER,
        raft_statistics: Option<Arc<RocksStatistics>>,
    ) -> Self {
        EngineMetricsManager {
            tablet_registry,
            kv_statistics,
            kv_is_titan,
            raft_engine,
            raft_statistics,
            last_reset: Instant::now(),
        }
    }

    pub fn flush(&mut self, now: Instant) {
        let mut reporter = EK::StatisticsReporter::new("kv");
        self.tablet_registry
            .for_each_opened_tablet(|_, db: &mut CachedTablet<EK>| {
                if let Some(db) = db.latest() {
                    reporter.collect(db);
                }
                true
            });
        reporter.flush();
        self.raft_engine.flush_metrics("raft");

        if let Some(s) = self.kv_statistics.as_ref() {
            flush_engine_statistics(s, "kv", self.kv_is_titan);
        }
        if let Some(s) = self.raft_statistics.as_ref() {
            flush_engine_statistics(s, "raft", false);
        }
        if now.saturating_duration_since(self.last_reset) >= DEFAULT_ENGINE_METRICS_RESET_INTERVAL {
            if let Some(s) = self.kv_statistics.as_ref() {
                s.reset();
            }
            if let Some(s) = self.raft_statistics.as_ref() {
                s.reset();
            }
            self.last_reset = now;
        }
    }
}

pub struct EnginesResourceInfo {
    tablet_registry: TabletRegistry<RocksEngine>,
    raft_engine: Option<RocksEngine>,
    latest_normalized_pending_bytes: AtomicU32,
    normalized_pending_bytes_collector: MovingAvgU32,
}

impl EnginesResourceInfo {
    const SCALE_FACTOR: u64 = 100;

    fn new(
        tablet_registry: TabletRegistry<RocksEngine>,
        raft_engine: Option<RocksEngine>,
        max_samples_to_preserve: usize,
    ) -> Self {
        EnginesResourceInfo {
            tablet_registry,
            raft_engine,
            latest_normalized_pending_bytes: AtomicU32::new(0),
            normalized_pending_bytes_collector: MovingAvgU32::new(max_samples_to_preserve),
        }
    }

    pub fn update(
        &self,
        _now: Instant,
        cached_latest_tablets: &mut HashMap<u64, CachedTablet<RocksEngine>>,
    ) {
        let mut normalized_pending_bytes = 0;

        fn fetch_engine_cf(engine: &RocksEngine, cf: &str, normalized_pending_bytes: &mut u32) {
            if let Ok(cf_opts) = engine.get_options_cf(cf) {
                if let Ok(Some(b)) = engine.get_cf_pending_compaction_bytes(cf) {
                    if cf_opts.get_soft_pending_compaction_bytes_limit() > 0 {
                        *normalized_pending_bytes = std::cmp::max(
                            *normalized_pending_bytes,
                            (b * EnginesResourceInfo::SCALE_FACTOR
                                / cf_opts.get_soft_pending_compaction_bytes_limit())
                                as u32,
                        );
                    }
                }
            }
        }

        if let Some(raft_engine) = &self.raft_engine {
            fetch_engine_cf(raft_engine, CF_DEFAULT, &mut normalized_pending_bytes);
        }

        self.tablet_registry
            .for_each_opened_tablet(|id, db: &mut CachedTablet<RocksEngine>| {
                cached_latest_tablets.insert(id, db.clone());
                true
            });

        // todo(SpadeA): Now, there's a potential race condition problem where the
        // tablet could be destroyed after the clone and before the fetching
        // which could result in programme panic. It's okay now as the single global
        // kv_engine will not be destroyed in normal operation and v2 is not
        // ready for operation. Furthermore, this race condition is general to v2 as
        // tablet clone is not a case exclusively happened here. We should
        // propose another PR to tackle it such as destory tablet lazily in a GC
        // thread.

        for (_, cache) in cached_latest_tablets.iter_mut() {
            let Some(tablet) = cache.latest() else { continue };
            for cf in &[CF_DEFAULT, CF_WRITE, CF_LOCK] {
                fetch_engine_cf(tablet, cf, &mut normalized_pending_bytes);
            }
        }

        // Clear ensures that these tablets are not hold forever.
        cached_latest_tablets.clear();

        let (_, avg) = self
            .normalized_pending_bytes_collector
            .add(normalized_pending_bytes);
        self.latest_normalized_pending_bytes.store(
            std::cmp::max(normalized_pending_bytes, avg),
            Ordering::Relaxed,
        );
    }
}

impl IoBudgetAdjustor for EnginesResourceInfo {
    fn adjust(&self, total_budgets: usize) -> usize {
        let score = self.latest_normalized_pending_bytes.load(Ordering::Relaxed) as f32
            / Self::SCALE_FACTOR as f32;
        // Two reasons for adding `sqrt` on top:
        // 1) In theory the convergence point is independent of the value of pending
        //    bytes (as long as backlog generating rate equals consuming rate, which is
        //    determined by compaction budgets), a convex helps reach that point while
        //    maintaining low level of pending bytes.
        // 2) Variance of compaction pending bytes grows with its magnitude, a filter
        //    with decreasing derivative can help balance such trend.
        let score = score.sqrt();
        // The target global write flow slides between Bandwidth / 2 and Bandwidth.
        let score = 0.5 + score / 2.0;
        (total_budgets as f32 * score) as usize
    }
}

#[cfg(test)]
mod test {
    use std::{
        collections::HashMap,
        sync::{atomic::Ordering, Arc},
    };

    use engine_rocks::raw::Env;
    use engine_traits::{
        FlowControlFactorsExt, MiscExt, SyncMutable, TabletContext, TabletRegistry, CF_DEFAULT,
    };
    use tempfile::Builder;
    use tikv::{config::TikvConfig, server::KvEngineFactoryBuilder};
    use tikv_util::{config::ReadableSize, time::Instant};

    use super::EnginesResourceInfo;

    #[test]
    fn test_engines_resource_info_update() {
        let mut config = TikvConfig::default();
        config.rocksdb.defaultcf.disable_auto_compactions = true;
        config.rocksdb.defaultcf.soft_pending_compaction_bytes_limit = Some(ReadableSize(1));
        config.rocksdb.writecf.soft_pending_compaction_bytes_limit = Some(ReadableSize(1));
        config.rocksdb.lockcf.soft_pending_compaction_bytes_limit = Some(ReadableSize(1));
        let env = Arc::new(Env::default());
        let path = Builder::new().prefix("test-update").tempdir().unwrap();
        let cache = config.storage.block_cache.build_shared_cache();

        let factory = KvEngineFactoryBuilder::new(env, &config, cache).build();
        let reg = TabletRegistry::new(Box::new(factory), path.path().join("tablets")).unwrap();

        for i in 1..6 {
            let ctx = TabletContext::with_infinite_region(i, Some(10));
            reg.load(ctx, true).unwrap();
        }

        let mut cached = reg.get(1).unwrap();
        let mut tablet = cached.latest().unwrap();
        // Prepare some data for two tablets of the same region. So we can test whether
        // we fetch the bytes from the latest one.
        for i in 1..21 {
            tablet.put_cf(CF_DEFAULT, b"key", b"val").unwrap();
            if i % 2 == 0 {
                tablet.flush_cf(CF_DEFAULT, true).unwrap();
            }
        }
        let old_pending_compaction_bytes = tablet
            .get_cf_pending_compaction_bytes(CF_DEFAULT)
            .unwrap()
            .unwrap();

        let ctx = TabletContext::with_infinite_region(1, Some(20));
        reg.load(ctx, true).unwrap();
        tablet = cached.latest().unwrap();

        for i in 1..11 {
            tablet.put_cf(CF_DEFAULT, b"key", b"val").unwrap();
            if i % 2 == 0 {
                tablet.flush_cf(CF_DEFAULT, true).unwrap();
            }
        }
        let new_pending_compaction_bytes = tablet
            .get_cf_pending_compaction_bytes(CF_DEFAULT)
            .unwrap()
            .unwrap();

        assert!(old_pending_compaction_bytes > new_pending_compaction_bytes);

        let engines_info = Arc::new(EnginesResourceInfo::new(reg, None, 10));

        let mut cached_latest_tablets = HashMap::default();
        engines_info.update(Instant::now(), &mut cached_latest_tablets);

        // The memory allocation should be reserved
        assert!(cached_latest_tablets.capacity() >= 5);
        // The tablet cache should be cleared
        assert!(cached_latest_tablets.is_empty());

        // The latest_normalized_pending_bytes should be equal to the pending compaction
        // bytes of tablet_1_20
        assert_eq!(
            (new_pending_compaction_bytes * 100) as u32,
            engines_info
                .latest_normalized_pending_bytes
                .load(Ordering::Relaxed)
        );
    }
}<|MERGE_RESOLUTION|>--- conflicted
+++ resolved
@@ -323,11 +323,6 @@
 
         let store_path = Path::new(&config.storage.data_dir).to_owned();
         let resource_manager = Arc::new(ResourceGroupManager::default());
-<<<<<<< HEAD
-
-        let resource_manager = Arc::new(ResourceGroupManager::new());
-=======
->>>>>>> 65a99a89
 
         // Initialize raftstore channels.
         let (router, system) = fsm::create_raft_batch_system(&config.raft_store, &resource_manager);
