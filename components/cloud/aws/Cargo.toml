[package]
name = "aws"
version = "0.0.1"
edition = "2018"
publish = false

[features]
default = ["protobuf-codec"]
protobuf-codec = [
    "kvproto/protobuf-codec",
    "cloud/protobuf-codec",
    "tikv_util/protobuf-codec",
]
prost-codec = [
    "kvproto/prost-codec",
    "cloud/prost-codec",
    "tikv_util/prost-codec",
]
failpoints = ["fail/failpoints"]

[dependencies]
async-trait = "0.1"
bytes = "0.5"
cloud = { path = "../", default-features = false }
fail = "0.4"
futures = "0.3"
futures-util = { version = "0.3", default-features = false, features = ["io"] }
# This is only a dependency to vendor openssl for rusoto. It's not clear exactly
# how openssl is built for tikv, but it seems to be controlled by grpcio. This
<<<<<<< HEAD
# makes `cargo test -p external_storage` link correctly.
grpcio = { version = "0.8",  default-features = false }
=======
# makes `cargo test -p aws` link correctly.
grpcio = { version = "0.9",  default-features = false, features = ["openssl-vendored"] }
>>>>>>> 527a79da
http = "0.2.0"
hyper = "0.13.3"
hyper-tls = "0.4.1"
kvproto = { rev = "7a046020d1c091638e1e8aba623c8c1e8962219d", git = "https://github.com/pingcap/kvproto.git", default-features = false }
rusoto_core = "0.45.0"
rusoto_credential = "0.45.0"
rusoto_kms = { version = "0.45.0", features = ["serialize_structs"] }
rusoto_sts = "0.45.0"
rusoto_s3 = "0.45.0"
slog = { version = "2.3", features = ["max_level_trace", "release_max_level_debug"] }
# better to not use slog-global, but pass in the logger
tokio = { version = "0.2.13", features = ["time"] }
slog-global = { version = "0.1", git = "https://github.com/breeswish/slog-global.git", rev = "d592f88e4dbba5eb439998463054f1a44fbf17b9" }
tikv_util = { path = "../../tikv_util", default-features = false }
url = "2.0"

[dev-dependencies]
matches = "0.1.8"
futures = "0.3"
rusoto_mock = "0.45.0"<|MERGE_RESOLUTION|>--- conflicted
+++ resolved
@@ -27,13 +27,8 @@
 futures-util = { version = "0.3", default-features = false, features = ["io"] }
 # This is only a dependency to vendor openssl for rusoto. It's not clear exactly
 # how openssl is built for tikv, but it seems to be controlled by grpcio. This
-<<<<<<< HEAD
-# makes `cargo test -p external_storage` link correctly.
-grpcio = { version = "0.8",  default-features = false }
-=======
 # makes `cargo test -p aws` link correctly.
-grpcio = { version = "0.9",  default-features = false, features = ["openssl-vendored"] }
->>>>>>> 527a79da
+grpcio = { version = "0.9",  default-features = false }
 http = "0.2.0"
 hyper = "0.13.3"
 hyper-tls = "0.4.1"
