// Copyright 2020 TiKV Project Authors. Licensed under Apache-2.0.

use crate::engine::PanicEngine;
use engine_traits::{DeleteStrategy, MiscExt, Range, Result};

impl MiscExt for PanicEngine {
    fn flush(&self, sync: bool) -> Result<()> {
        panic!()
    }

    fn flush_cf(&self, cf: &str, sync: bool) -> Result<()> {
        panic!()
    }

    fn delete_ranges_cf(&self, cf: &str, strategy: DeleteStrategy, ranges: &[Range]) -> Result<()> {
        panic!()
    }

    fn get_approximate_memtable_stats_cf(&self, cf: &str, range: &Range) -> Result<(u64, u64)> {
        panic!()
    }

    fn ingest_maybe_slowdown_writes(&self, cf: &str) -> Result<bool> {
        panic!()
    }

    fn get_engine_used_size(&self) -> Result<u64> {
        panic!()
    }

    fn roughly_cleanup_ranges(&self, ranges: &[(Vec<u8>, Vec<u8>)]) -> Result<()> {
        panic!()
    }

    fn path(&self) -> &str {
        panic!()
    }

    fn sync_wal(&self) -> Result<()> {
        panic!()
    }

    fn exists(path: &str) -> bool {
        panic!()
    }

    fn dump_stats(&self) -> Result<String> {
        panic!()
    }

    fn get_latest_sequence_number(&self) -> u64 {
        panic!()
    }

    fn get_oldest_snapshot_sequence_number(&self) -> Option<u64> {
        panic!()
    }

    fn get_total_sst_files_size_cf(&self, cf: &str) -> Result<Option<u64>> {
        panic!()
    }

    fn get_range_entries_and_versions(
        &self,
        cf: &str,
        start: &[u8],
        end: &[u8],
    ) -> Result<Option<(u64, u64)>> {
        panic!()
    }

    fn get_cf_num_files_at_level(&self, cf: &str, level: usize) -> Result<Option<u64>> {
        panic!()
    }

<<<<<<< HEAD
    fn get_cf_pending_compaction_bytes(&self, cf: &str) -> Result<Option<u64>> {
        panic!()
    }

    fn get_cf_num_memtables(&self, cf: &str) -> Result<Option<u64>> {
=======
    fn get_cf_num_immutable_mem_table(&self, cf: &str) -> Result<Option<u64>> {
        panic!()
    }

    fn get_cf_compaction_pending_bytes(&self, cf: &str) -> Result<Option<u64>> {
>>>>>>> d129daad
        panic!()
    }

    fn is_stalled_or_stopped(&self) -> bool {
        panic!()
    }
}<|MERGE_RESOLUTION|>--- conflicted
+++ resolved
@@ -73,19 +73,11 @@
         panic!()
     }
 
-<<<<<<< HEAD
-    fn get_cf_pending_compaction_bytes(&self, cf: &str) -> Result<Option<u64>> {
-        panic!()
-    }
-
-    fn get_cf_num_memtables(&self, cf: &str) -> Result<Option<u64>> {
-=======
     fn get_cf_num_immutable_mem_table(&self, cf: &str) -> Result<Option<u64>> {
         panic!()
     }
 
-    fn get_cf_compaction_pending_bytes(&self, cf: &str) -> Result<Option<u64>> {
->>>>>>> d129daad
+    fn get_cf_pending_compaction_bytes(&self, cf: &str) -> Result<Option<u64>> {
         panic!()
     }
 
