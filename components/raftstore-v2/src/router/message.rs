--- conflicted
+++ resolved
@@ -2,18 +2,14 @@
 
 // #[PerformanceCriticalPath]
 
-<<<<<<< HEAD
 use batch_system::ResourceMetered;
 use engine_traits::Snapshot;
-use kvproto::{raft_cmdpb::RaftCmdRequest, raft_serverpb::RaftMessage};
-use raft::eraftpb::Snapshot as RaftSnapshot;
-=======
 use kvproto::{
     metapb,
     raft_cmdpb::{RaftCmdRequest, RaftRequestHeader},
     raft_serverpb::RaftMessage,
 };
->>>>>>> 8e6e3485
+use raft::eraftpb::Snapshot as RaftSnapshot;
 use raftstore::store::{metrics::RaftEventDurationType, FetchedLogs, GenSnapRes};
 use tikv_util::time::Instant;
 
@@ -266,7 +262,7 @@
     SplitInit(Box<SplitInit>),
     Tick(StoreTick),
     Start,
-<<<<<<< HEAD
+    StoreUnreachable { to_store_id: u64 },
 }
 
 impl ResourceMetered for StoreMsg {}
@@ -278,9 +274,9 @@
             StoreMsg::SplitInit(_) => write!(fmt, "Split initialization"),
             StoreMsg::Tick(tick) => write!(fmt, "StoreTick {:?}", tick),
             StoreMsg::Start => write!(fmt, "Start store"),
-        }
-    }
-=======
-    StoreUnreachable { to_store_id: u64 },
->>>>>>> 8e6e3485
+            StoreMsg::StoreUnreachable { to_store_id } => {
+                write!(fmt, "StoreUnreachable to {}", to_store_id)
+            }
+        }
+    }
 }