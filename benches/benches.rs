--- conflicted
+++ resolved
@@ -27,12 +27,6 @@
 extern crate tikv;
 extern crate time;
 extern crate tempdir;
-<<<<<<< HEAD
-extern crate kvproto;
-
-mod channel;
-mod mvcc;
-=======
 extern crate rocksdb;
 extern crate protobuf;
 extern crate kvproto;
@@ -40,7 +34,7 @@
 mod channel;
 mod writebatch;
 mod serialization;
->>>>>>> e09c8bbd
+mod mvcc;
 
 #[allow(dead_code)]
 #[path="../tests/util.rs"]
